from __future__ import annotations
import multiprocessing, decimal, statistics
from dataclasses import dataclass
from collections import defaultdict
from typing import List, Optional, Dict, Tuple, Any, cast, Protocol, Type
import importlib, inspect, functools, pathlib, os, ctypes, atexit, time, contextlib, array
from tinygrad.helpers import SAVE_SCHEDULE, getenv, diskcache_get, diskcache_put, DEBUG, GlobalCounters, flat_mv, from_mv, ProfileLogger, PROFILE
from tinygrad.dtype import DType, ImageDType
from tinygrad.renderer import Renderer

# **************** Device ****************

class _Device:
  def __init__(self) -> None: self._devices: List[str] = [x.stem[len("ops_"):].upper() for x in (pathlib.Path(__file__).parent/"runtime").iterdir() if x.stem.startswith("ops_")]  # noqa: E501
  @functools.lru_cache(maxsize=None)  # this class is a singleton, pylint: disable=method-cache-max-size-none
  def _canonicalize(self, device:str) -> str: return (device.split(":", 1)[0].upper() + ((":"+device.split(":", 1)[1]) if ':' in device else '')).replace(":0", "")   # noqa: E501
  # NOTE: you can't cache canonicalize in case Device.DEFAULT changes
  def canonicalize(self, device:Optional[str]) -> str: return self._canonicalize(device) if device is not None else Device.DEFAULT
  def __getitem__(self, ix:str) -> Compiled: return self.__get_canonicalized_item(self.canonicalize(ix))
  @functools.lru_cache(maxsize=None)  # this class is a singleton, pylint: disable=method-cache-max-size-none
  def __get_canonicalized_item(self, ix:str) -> Compiled:
    assert ((cpn:=multiprocessing.current_process().name) == "MainProcess") or ix.split(":")[0] in ["DISK", "NPY"], \
      f"can only open device {ix} from parent, not {cpn}"
    x = ix.split(":")[0].upper()
    ret = [cls for cname, cls in inspect.getmembers(importlib.import_module(f'tinygrad.runtime.ops_{x.lower()}')) if (cname.lower() == x.lower() + "device") and x in self._devices][0](ix)  # noqa: E501
    if DEBUG >= 1: print(f"opened device {ix} from pid:{os.getpid()}")
    return ret
  @property
  def default(self) -> Compiled: return self[self.DEFAULT]
  @functools.cached_property
  def DEFAULT(self) -> str:
    device_from_env: Optional[str] = functools.reduce(lambda val, ele: ele if getenv(ele) == 1 else val, self._devices, None)   # type: ignore
    if device_from_env: return device_from_env
    for device in ["METAL", "AMD", "NV", "CUDA", "GPU", "CLANG", "LLVM"]:
      try:
        if self[device]:
          os.environ[device] = "1"   # we set this in environment for spawned children
          return device
      except Exception: pass
    raise RuntimeError("no usable devices")
Device = _Device()

# **************** Buffer + Allocators ****************

@dataclass(frozen=True, eq=True)
class BufferOptions:
  image: Optional[ImageDType] = None
  uncached: bool = False
  cpu_access: bool = False
  host: bool = False
  nolru: bool = False

class Buffer:
  def __init__(self, device:str, size:int, dtype:DType, opaque:Any=None, options:Optional[BufferOptions]=None,
               initial_value:Optional[bytes]=None, lb_refcount=0, base:Optional[Buffer]=None, offset:int=0, preallocate=False):
    assert isinstance(dtype, DType)
    if isinstance(dtype, ImageDType): options = BufferOptions(image=dtype) # TODO: image hack shouldn't be here. where should it be?
    self.device, self.size, self.dtype, self.options, self.offset = device, size, dtype, options, offset
    if base is None:
      assert offset == 0, "base buffers can't have offset"
      self._base = None
      self._lb_refcount = lb_refcount
      if opaque is not None: self.allocate(opaque)
      if initial_value is not None:
        self.allocate()
        self.copyin(memoryview(initial_value))
    else:
      assert base._base is None, "base can't have a base"
      assert device == base.device, "base must have the same device"
      self._base = base
    if preallocate: self.allocate()
  @property
  def base(self) -> Buffer: return self._base if self._base is not None else self
  @property
  def lb_refcount(self): return self.base._lb_refcount
  def ref(self, cnt): self.base._lb_refcount += cnt
  def is_allocated(self) -> bool: return hasattr(self, '_buf')
  def ensure_allocated(self) -> Buffer: return self.allocate() if not hasattr(self, '_buf') else self
  def allocate(self, opaque=None) -> Buffer:
    assert not hasattr(self, '_buf'), "can't allocate already allocated buffer"
    self.allocator = Device[self.device].allocator
    if self._base is not None:
      self._base.ensure_allocated()
      assert hasattr(self.allocator, "offset"), "offset function required for view"
      self._buf: Any = self.allocator.offset(self.base._buf, self.nbytes, self.offset)
    else:
      self._buf = opaque if opaque is not None else self.allocator.alloc(self.nbytes, self.options)
      if not self.device.startswith("DISK"): GlobalCounters.mem_used += self.nbytes
    return self
  def __reduce__(self):
    buf = None
    if self._base is not None:
      return self.__class__, (self.device, self.size, self.dtype, None, None, None, 0, self.base, self.offset, hasattr(self, '_buf'))
    if self.device == "NPY": return self.__class__, (self.device, self.size, self.dtype, self._buf, self.options, None, self.lb_refcount)
    if self.is_allocated() and not SAVE_SCHEDULE:
      buf = bytearray(self.nbytes)
      self.copyout(memoryview(buf))
    return self.__class__, (self.device, self.size, self.dtype, None, self.options, buf, self.lb_refcount)
  @property
  def nbytes(self): return self.size*self.dtype.itemsize
  def __del__(self):
    if not hasattr(self, '_buf'): return
    if self._base is None:
      if not self.device.startswith("DISK"): GlobalCounters.mem_used -= self.nbytes
      self.allocator.free(self._buf, self.nbytes, self.options)
  def __repr__(self):
    return f"<buf real:{hasattr(self, '_buf')} device:{self.device} size:{self.size} dtype:{self.dtype}" + \
           (f" offset:{self.offset}" if hasattr(self, "base") else "") + \
           (">" if self.options is None else f" {self.options=}>")
  def as_buffer(self, allow_zero_copy=False, force_zero_copy=False) -> memoryview:
    # zero copy with as_buffer (disabled by default due to use after free)
    if (force_zero_copy or allow_zero_copy) and hasattr(self.allocator, 'as_buffer'): return self.allocator.as_buffer(self._buf)
    assert not force_zero_copy, "force zero copy was passed, but copy is required"
    return self.copyout(memoryview(bytearray(self.nbytes)))
  def copyin(self, mv:memoryview):
    mv = flat_mv(mv)
    assert len(mv) == self.nbytes, f"size mismatch, {len(mv)=} != {self.dtype=} {self.size=}"
    assert self.is_allocated(), "can't copyin to unallocated buffer"
    self.allocator.copyin(self._buf, mv)
    return self
  def copyout(self, mv:memoryview) -> memoryview:
    mv = flat_mv(mv)
    assert len(mv) == self.nbytes, f"size mismatch, {len(mv)=} != {self.dtype=} {self.size=}"
    assert self.is_allocated(), "can't copyout unallocated buffer"
    self.allocator.copyout(mv, self._buf)
    return mv
  def view(self, size:int, dtype:DType, offset:int) -> Buffer:
    assert offset < self.nbytes, "offset must be less than nbytes"
    if self._base is not None: return Buffer(self.device, size, dtype, base=self._base, offset=self.offset+offset)
    return Buffer(self.device, size, dtype, base=self, offset=offset)

# TODO: size, dest, src are the same type. can we enforce this?
class Allocator:
  def alloc(self, size:int, options:Optional[BufferOptions]=None):
    assert not isinstance(size, int) or size > 0, f"alloc size must be positve, getting {size}"
    return self._alloc(size, options if options is not None else BufferOptions())
  def _alloc(self, size:int, options:BufferOptions): raise NotImplementedError("need alloc")
  def free(self, opaque, size:int, options:Optional[BufferOptions]=None):
    self._free(opaque, options if options is not None else BufferOptions())
  def _free(self, opaque, options:BufferOptions): pass  # if opaque is a Python object, you don't need a free
  def copyin(self, dest, src:memoryview): raise NotImplementedError("need copyin")
  def copyout(self, dest:memoryview, src): raise NotImplementedError("need copyout")

class LRUAllocator(Allocator):  # pylint: disable=abstract-method
  """
  The LRU Allocator is responsible for caching buffers.
  It ensures that buffers are not freed until it is absolutely necessary, optimizing performance.
  """
  def __init__(self): self.cache: Dict[Tuple[int, Optional[BufferOptions]], Any] = defaultdict(list)
  def alloc(self, size:int, options:Optional[BufferOptions]=None):
    if len(c := self.cache[(size, options)]): return c.pop()
    try: return super().alloc(size, options)
    except (RuntimeError, MemoryError):
      self.free_cache()
      return super().alloc(size, options)
  def free_cache(self):
    for (sz,options),opaques in self.cache.items():
      for opaque in opaques: super().free(opaque, sz, options)
      opaques.clear()
  def free(self, opaque:Any, size:int, options:Optional[BufferOptions]=None):
    if getenv("LRU", 1) and (options is None or not options.nolru): self.cache[(size, options)].append(opaque)
    else: super().free(opaque, size, options)

class _MallocAllocator(LRUAllocator):
  def _alloc(self, size:int, options:BufferOptions): return (ctypes.c_uint8 * size)()
  def as_buffer(self, src) -> memoryview: return flat_mv(memoryview(src))
  def copyin(self, dest, src:memoryview): ctypes.memmove(dest, from_mv(src), len(src))
  def copyout(self, dest:memoryview, src): ctypes.memmove(from_mv(dest), src, len(dest))
  def offset(self, buf, size:int, offset:int): return from_mv(self.as_buffer(buf)[offset:offset+size])

MallocAllocator = _MallocAllocator()

# **************** for Compiled Devices ****************

class CompileError(Exception): pass

class Compiler:
  def __init__(self, cachekey:Optional[str]=None): self.cachekey = None if getenv("DISABLE_COMPILER_CACHE") else cachekey
  def compile(self, src:str) -> bytes: raise NotImplementedError("need a compile function")
  def compile_cached(self, src:str) -> bytes:
    if self.cachekey is None or (lib := diskcache_get(self.cachekey, src)) is None:
      assert not getenv("ASSERT_COMPILE"), f"tried to compile with ASSERT_COMPILE set\n{src}"
      lib = self.compile(src)
      if self.cachekey is not None: diskcache_put(self.cachekey, src, lib)
    return lib

class Compiled:
  def __init__(self, device:str, allocator:Allocator, renderer:Optional[Renderer], compiler:Optional[Compiler], runtime, graph=None):
    self.dname, self.allocator, self.compiler, self.runtime, self.graph = device, allocator, compiler or Compiler(), runtime, graph
    self.renderer = renderer or Renderer()
  def synchronize(self):
    """
    Synchronize all pending operations on the device.

    This method ensures that all previously queued operations on the device have been completed before proceeding.
    """
    # override this in your device implementation

# **************** for HCQ Compatible Devices ****************

def hcq_command(func):
  """
  Decorator for HWCommandQueue commands. Enables command indexing and stores metadata for command updates.

  For example:
    ```python
      @hcq_command
      def command_method(self, ...): ...
    ```
  """
  def __wrapper(self, *args, **kwargs):
    self.cmds_offset.append(len(self.q))
    func(self, *args, **kwargs)
    self.cmds_len.append(len(self.q) - self.cmds_offset[-1])
    self.cmds_meta.append(func.__name__)
    return self
  return __wrapper

class HWCommandQueue:
  """
  A base class for hardware command queues in the HCQ (Hardware Command Queue) API.
  Both compute and copy queues should have the following commands implemented.
  """

  def __init__(self): self.q, self.binded_device, self.cmds_offset, self.cmds_len, self.cmds_meta = [], None, [], [], []
  def __len__(self): return len(self.cmds_offset)
  def _patch(self, cmd_idx, offset, data): self.q[(st:=self.cmds_offset[cmd_idx]+offset):st+len(data)] = array.array('I', data)

  @hcq_command
  def signal(self, signal:HCQSignal, value:int):
    """
    Enqueues a signal command which sets the signal to the given value, ensuring all previous operations are completed.

    Args:
      signal: The signal to set
      value: The value to set the signal to
    """
    self._signal(signal, value)
  def _signal(self, signal:HCQSignal, value:int): raise NotImplementedError("backend should overload this function")

  @hcq_command
  def wait(self, signal:HCQSignal, value:int):
    """
    Enqueues a wait command which halts execution until the signal is greater than or equal to a specific value.

    Args:
      signal: The signal to wait on
      value: The value to wait for
    """
    self._wait(signal, value)
  def _wait(self, signal, value): raise NotImplementedError("backend should overload this function")

  @hcq_command
  def timestamp(self, signal:HCQSignal):
    """
    Enqueues a timestamp command which records the current time in a signal after all previously enqueued commands are completed.

    Args:
      signal: The signal to store the timestamp
    """
    self._timestamp(signal)
  def _timestamp(self, signal): raise NotImplementedError("backend should overload this function")

  def update_signal(self, cmd_idx:int, signal:Optional[Any]=None, value:Optional[int]=None):
    """
    Updates a previously queued signal command.

    Args:
      cmd_idx: Index of the signal command to update
      signal: New signal to set (if None, keeps the original)
      value: New value to set (if None, keeps the original)
    """
    if self.cmds_meta[cmd_idx] != "signal": raise RuntimeError("called update_signal not on a signal command")
    self._update_signal(cmd_idx, signal, value)
    return self
  def _update_signal(self, cmd_idx:int, signal:Optional[Any], value:Optional[int]): raise NotImplementedError("backend should overload this function")

  def update_wait(self, cmd_idx:int, signal:Optional[Any]=None, value:Optional[int]=None):
    """
    Updates a previously queued wait command.

    Args:
      cmd_idx: Index of the wait command to update
      signal: New signal to wait on (if None, keeps the original)
      value: New value to wait for (if None, keeps the original)
    """
    if self.cmds_meta[cmd_idx] != "wait": raise RuntimeError("called update_wait not on a wait command")
    self._update_wait(cmd_idx, signal, value)
    return self
  def _update_wait(self, cmd_idx:int, signal:Optional[Any], value:Optional[int]): raise NotImplementedError("backend should overload this function")

  def bind(self, device:HCQCompiled):
    """
    Associates the queue with a specific device for optimized execution.

    This optional method allows backend implementations to tailor the queue for efficient use on the given device. When implemented, it can eliminate
    the need to copy queues into the device, thereby enhancing performance.

    Args:
      device: The target device for queue optimization.

    Note:
      Implementing this method is optional but recommended for performance gains.
    """

  def submit(self, device:HCQCompiled):
    """
    Submits the command queue to a specific device for execution.

    Args:
      device: The device to submit the queue to
    """
    self._submit(device)
    return self
  def _submit(self, device:HCQCompiled): raise NotImplementedError("backend should overload this function")

class HWComputeQueue(HWCommandQueue):
  @hcq_command
  def memory_barrier(self):
    """
    Enqueues a memory barrier command to ensure memory coherence between agents.
    """
    self._memory_barrier()
  def _memory_barrier(self): pass

  @hcq_command
  def exec(self, prg:HCQProgram, kernargs:int, global_size:Tuple[int,int,int], local_size:Tuple[int,int,int]):
    """
    Enqueues an execution command for a kernel program.

    Args:
      prg: The program to execute
      kernargs: The pointer to kernel arguments
      global_size: The global work size
      local_size: The local work size
    """
    self._exec(prg, kernargs, global_size, local_size)
  def _exec(self, prg, kernargs, global_size, local_size): raise NotImplementedError("backend should overload this function")

  def update_exec(self, cmd_idx:int, global_size:Optional[Tuple[int,int,int]]=None, local_size:Optional[Tuple[int,int,int]]=None):
    """
    Updates a previously queued execution command.

    Args:
      cmd_idx: Index of the execution command to update
      global_size: New global work size (if None, keeps the original)
      local_size: New local work size (if None, keeps the original)
    """
    if self.cmds_meta[cmd_idx] != "exec": raise RuntimeError("called update_exec not on an exec command")
    self._update_exec(cmd_idx, global_size, local_size)
    return self
  def _update_exec(self, cmd_idx, global_size, local_size): raise NotImplementedError("backend should overload this function")

class HWCopyQueue(HWCommandQueue):
  @hcq_command
  def copy(self, dest:HCQBuffer, src:HCQBuffer, copy_size:int):
    """
    Enqueues a copy command to transfer data.

    Args:
      dest: The destination of the copy
      src: The source of the copy
      copy_size: The size of data to copy
    """
    self._copy(dest, src, copy_size)
  def _copy(self, dest:HCQBuffer, src:HCQBuffer, copy_size:int): raise NotImplementedError("backend should overload this function")

  def update_copy(self, cmd_idx:int, dest:Optional[HCQBuffer]=None, src:Optional[HCQBuffer]=None):
    """
    Updates a previously queued copy command.

    Args:
      cmd_idx: Index of the copy command to update
      dest: New destination of the copy (if None, keeps the original)
      src: New source of the copy (if None, keeps the original)
    """
    if self.cmds_meta[cmd_idx] != "copy": raise RuntimeError("called update_copy not on an copy command")
    self._update_copy(cmd_idx, dest, src)
    return self
  def _update_copy(self, cmd_idx, dest, src): raise NotImplementedError("backend should overload this function")

class HCQSignal:
  def __init__(self, value:int=0): self._set_value(value)

  @property
  def value(self) -> int: return self._get_value()

  @value.setter
  def value(self, new_value:int): self._set_value(new_value)

  def _get_value(self) -> int: raise NotImplementedError("_get_value() method must be implemented")
  def _set_value(self, new_value:int): raise NotImplementedError("_set_value() method must be implemented")

  @property
  def timestamp(self) -> decimal.Decimal:
    """
    Get the timestamp field of the signal.

    This property provides read-only access to the signal's timestamp.

    Returns:
      The timestamp in microseconds.
    """
    return self._get_timestamp()
  def _get_timestamp(self) -> decimal.Decimal: raise NotImplementedError("_get_timestamp() method must be implemented")

  def wait(self, value:int, timeout:int=10000):
    """
    Waits the signal is greater than or equal to a specific value.

    Args:
      value: The value to wait for.
      timeout: Maximum time to wait in milliseconds. Defaults to 10s.
    """
    raise NotImplementedError("wait() method must be implemented")

@contextlib.contextmanager
def hcq_profile(dev, enabled, desc, queue_type=None, queue=None):
  st, en = (dev.signal_t(), dev.signal_t()) if enabled else (None, None)

  if enabled and queue is not None: queue.timestamp(st)
  elif enabled: queue_type().timestamp(st).submit(dev)

  try: yield (st, en)
  finally:
    if enabled and queue is not None: queue.timestamp(en)
    elif enabled:
      queue_type().wait(dev.timeline_signal, dev.timeline_value - 1).timestamp(en).signal(dev.timeline_signal, dev.timeline_value).submit(dev)
      dev.timeline_value += 1

    if enabled and PROFILE: dev.sig_prof_records.append((st, en, desc, queue_type is dev.hw_copy_queue_t))

class HCQProgram:
  def __init__(self, device:HCQCompiled, name:str, kernargs_alloc_size:int, kernargs_args_offset:int=0):
    self.device, self.name, self.kernargs_alloc_size, self.kernargs_args_offset = device, name, kernargs_alloc_size, kernargs_args_offset

  def fill_kernargs(self, bufs:Tuple[HCQBuffer, ...], vals:Tuple[int, ...]=(), kernargs_ptr:Optional[int]=None) -> int:
    """
    Fills arguments for the kernel, optionally allocating space from the device if `kernargs_ptr` is not provided.

    Args:
      bufs: Buffers to be written to kernel arguments.
      vals: Values to be written to kernel arguments.
      kernargs_ptr: Optional pointer to pre-allocated kernel arguments memory.

    Returns:
      Pointer to the filled kernel arguments.
    """
    self._fill_kernargs(ptr:=(kernargs_ptr or self.device._alloc_kernargs(self.kernargs_alloc_size)), bufs, vals)
    return ptr
  def _fill_kernargs(self, kernargs_ptr:int, bufs:Tuple[HCQBuffer, ...], vals:Tuple[int, ...]=()): raise NotImplementedError("need fill_kernargs")

  def __call__(self, *bufs:HCQBuffer, global_size:Tuple[int,int,int]=(1,1,1), local_size:Tuple[int,int,int]=(1,1,1),
               vals:Tuple[int, ...]=(), wait:bool=False) -> Optional[float]:
    """
    Enqueues the program for execution with the given arguments and dimensions.

    Args:
      bufs: Buffer arguments to execute the kernel with.
      global_size: Specifies the global work size for kernel execution (equivalent to CUDA's grid size).
      local_size: Specifies the local work size for kernel execution (equivalent to CUDA's block size).
      vals: Value arguments to execute the kernel with.
      wait: If True, waits for the kernel to complete execution.

    Returns:
      Execution time of the kernel if 'wait' is True, otherwise None.
    """

    q = self.device.hw_compute_queue_t().wait(self.device.timeline_signal, self.device.timeline_value - 1).memory_barrier()

    with hcq_profile(self.device, queue=q, desc=self.name, enabled=wait or PROFILE) as (sig_st, sig_en):
      q.exec(self, self.fill_kernargs(bufs, vals), global_size, local_size)

    q.signal(self.device.timeline_signal, self.device.timeline_value).submit(self.device)
    self.device.timeline_value += 1

    if wait: self.device.timeline_signal.wait(self.device.timeline_value - 1)
    return (float(sig_en.timestamp - sig_st.timestamp) / 1e6) if wait else None

class HCQCompiled(Compiled):
  """
  A base class for devices compatible with the HCQ (Hardware Command Queue) API.
  """

  def __init__(self, device:str, allocator:Allocator, renderer:Renderer, compiler:Compiler, runtime, signal_t:Type[HCQSignal],
               comp_queue_t:Type[HWComputeQueue], copy_queue_t:Type[HWCopyQueue], timeline_signals:Tuple[HCQSignal, HCQSignal]):
    self.signal_t, self.hw_compute_queue_t, self.hw_copy_queue_t = signal_t, comp_queue_t, copy_queue_t
    self.timeline_value:int = 1
    self.timeline_signal, self._shadow_timeline_signal = timeline_signals
    self.sig_prof_records:List[Tuple[HCQSignal, HCQSignal, str, bool]] = []
    self.raw_prof_records:List[Tuple[decimal.Decimal, decimal.Decimal, str, bool]] = []
    self.dep_prof_records:List[Any] = []
    if PROFILE: self._prof_setup()

    from tinygrad.runtime.graph.hcq import HCQGraph
    super().__init__(device, allocator, renderer, compiler, runtime, HCQGraph)

    self.kernargs_page:HCQBuffer = self.allocator.alloc(16 << 20, BufferOptions(cpu_access=True))
    self.kernargs_ptr:int = self.kernargs_page.va_addr

  def synchronize(self):
    self.timeline_signal.wait(self.timeline_value - 1)

    if self.timeline_value > (1 << 31): self._wrap_timeline_signal()
    if PROFILE:
      self.raw_prof_records += [(st.timestamp, en.timestamp, name, is_cp) for st, en, name, is_cp in self.sig_prof_records]
      self.sig_prof_records = []

  def _alloc_kernargs(self, alloc_size:int) -> int:
    """
    Allocates space for arguments passed to the kernel.
    """
    if self.kernargs_ptr >= (self.kernargs_page.va_addr + self.kernargs_page.size - alloc_size): self.kernargs_ptr = self.kernargs_page.va_addr
    self.kernargs_ptr = (res:=self.kernargs_ptr) + alloc_size
    return res

  def _ensure_shared_time_base(self):
    if hasattr(self, 'gpu2cpu_compute_time_diff'): return

<<<<<<< HEAD
  def _ensure_shared_time_base(self):
    if hasattr(self, 'gpu2cpu_compute_time_diff'): return
    def _sync_queue(d, q_t):
      q_t().timestamp(d.timeline_signal).signal(d.timeline_signal, d.timeline_value).submit(d)
      d.timeline_value += 1
      cpu_start_time = decimal.Decimal(time.perf_counter_ns()) / decimal.Decimal(1000)
      d.timeline_signal.wait(d.timeline_value - 1)
      return cpu_start_time - d.timeline_signal.timestamp

    choices = []
    for d in self.devices:
      choices.append((d, d.hw_compute_queue_t, []))
      choices.append((d, d.hw_copy_queue_t, []))

    import random
    for _ in range(10000*len(self.devices)):
      d,q,l = random.choice(choices)
      l.append(_sync_queue(d,q))

    for d,q,l in choices:
      if q == d.hw_compute_queue_t: d.gpu2cpu_compute_time_diff = statistics.median(l)
      if q == d.hw_copy_queue_t: d.gpu2cpu_copy_time_diff = statistics.median(l)
=======
    def _sync_queue(q_t):
      self.synchronize()
      q_t().timestamp(self.timeline_signal).signal(self.timeline_signal, self.timeline_value).submit(self)
      self.timeline_value += 1
      cpu_start_time = decimal.Decimal(time.perf_counter_ns()) / decimal.Decimal(1000)
      self.timeline_signal.wait(self.timeline_value - 1)
      return cpu_start_time - self.timeline_signal.timestamp

    self.gpu2cpu_compute_time_diff, self.gpu2cpu_copy_time_diff = _sync_queue(self.hw_compute_queue_t), _sync_queue(self.hw_copy_queue_t)
>>>>>>> 4a114756

  def _gpu2cpu_time(self, gpu_time:decimal.Decimal, is_copy:bool) -> float:
    """
    Translates local gpu time (timestamp) into global cpu time.
    """
    self._ensure_shared_time_base()
    return float(gpu_time + (self.gpu2cpu_copy_time_diff if is_copy else self.gpu2cpu_compute_time_diff))

  def _prof_setup(self):
    if hasattr(self, 'profile_logger'): return
    atexit.register(self._prof_finalize)
    self.profile_logger = ProfileLogger()

  def _prof_finalize(self):
<<<<<<< HEAD
    self._ensure_shared_time_base()
=======
    qname = ["COMPUTE", "DMA"]

>>>>>>> 4a114756
    for st, en, name, is_cp in self.raw_prof_records:
      self.profile_logger.events += [(name, self._gpu2cpu_time(st, is_cp), self._gpu2cpu_time(en, is_cp), self.dname, qname[is_cp])]
    for d_st, d_dev, d_cp, st, dev, cp in self.dep_prof_records:
      self.profile_logger.deps += [(d_dev._gpu2cpu_time(d_st, d_cp), dev._gpu2cpu_time(st, cp), d_dev.dname, qname[d_cp], dev.dname, qname[cp])]
    self.raw_prof_records, self.dep_prof_records = [], []

    # Remove the logger, this flushes all data written by the device.
    del self.profile_logger

  def _wrap_timeline_signal(self):
    self.timeline_signal, self._shadow_timeline_signal, self.timeline_value = self._shadow_timeline_signal, self.timeline_signal, 1
    self.timeline_signal.value = 0
    cast(HCQAllocator, self.allocator).b_timeline = [0] * len(cast(HCQAllocator, self.allocator).b)

# Protocol for hcq compatible allocators for allocated buffers to contain VA address and it's size.
class HCQBuffer(Protocol): va_addr:int; size:int # noqa: E702

class HCQAllocator(LRUAllocator): # pylint: disable=abstract-method
  """
  A base allocator class compatible with the HCQ (Hardware Command Queue) API.

  This class implements basic copy operations following the HCQ API, utilizing both `HWComputeQueue` and `HWCopyQueue`.
  """

  def __init__(self, device:HCQCompiled, batch_size:int=(2 << 20), batch_cnt:int=32):
    self.device:Any = device
    self.b = [self._alloc(batch_size, BufferOptions(host=True)) for _ in range(batch_cnt)]
    self.b_timeline, self.b_next = [0] * len(self.b), 0
    super().__init__()

  def _alloc(self, size:int, options:BufferOptions) -> HCQBuffer: raise NotImplementedError("need hcq compat alloc")

  def copyin(self, dest:HCQBuffer, src:memoryview):
    with hcq_profile(self.device, queue_type=self.device.hw_copy_queue_t, desc=f"CPU -> {self.device.dname}", enabled=PROFILE):
      for i in range(0, src.nbytes, self.b[0].size):
        self.b_next = (self.b_next + 1) % len(self.b)
        self.device.timeline_signal.wait(self.b_timeline[self.b_next])
        ctypes.memmove(self.b[self.b_next].va_addr, from_mv(src[i:]), lsize:=min(self.b[self.b_next].size, src.nbytes-i))
        self.device.hw_copy_queue_t().wait(self.device.timeline_signal, self.device.timeline_value - 1) \
                                     .copy(dest.va_addr+i, self.b[self.b_next].va_addr, lsize) \
                                     .signal(self.device.timeline_signal, self.device.timeline_value).submit(self.device)
        self.b_timeline[self.b_next] = self.device.timeline_value
        self.device.timeline_value += 1

  def copy_from_disk(self, dest:HCQBuffer, src, size):
    def _get_temp_buf():
      # Check if the next buffer is safe to be used (its signal has passed) and reserve it.
      if self.b_timeline[(self.b_next + 1) % len(self.b)] <= self.device.timeline_signal.value:
        self.b_timeline[(self.b_next + 1) % len(self.b)], self.b_next = (1 << 64), (self.b_next + 1) % len(self.b)
        return (self.b[self.b_next].va_addr, self.b_next)
      return None

    with hcq_profile(self.device, queue_type=self.device.hw_copy_queue_t, desc=f"DISK -> {self.device.dname}", enabled=PROFILE):
      for (batch_info, dst_off, src_off, copy_size) in src.device.allocator._copyout_sharded(src, size, _get_temp_buf, seg_len=self.b[0].size):
        self.device.hw_copy_queue_t().wait(self.device.timeline_signal, self.device.timeline_value - 1) \
                                     .copy(dest.va_addr + dst_off, batch_info[0] + src_off, copy_size) \
                                     .signal(self.device.timeline_signal, self.device.timeline_value).submit(self.device)
        self.b_timeline[batch_info[1]] = self.device.timeline_value
        self.device.timeline_value += 1

  def copyout(self, dest:memoryview, src:HCQBuffer):
    self.device.synchronize()

    with hcq_profile(self.device, queue_type=self.device.hw_copy_queue_t, desc=f"{self.device.dname} -> CPU", enabled=PROFILE):
      for i in range(0, dest.nbytes, self.b[0].size):
        self.device.hw_copy_queue_t().wait(self.device.timeline_signal, self.device.timeline_value - 1) \
                                     .copy(self.b[0].va_addr, src.va_addr+i, lsize:=min(self.b[0].size, dest.nbytes-i)) \
                                     .signal(self.device.timeline_signal, self.device.timeline_value).submit(self.device)
        self.device.timeline_signal.wait(self.device.timeline_value)
        self.device.timeline_value += 1

        ctypes.memmove(from_mv(dest[i:]), self.b[0].va_addr, lsize)

  def transfer(self, dest:HCQBuffer, src:HCQBuffer, sz:int, src_dev, dest_dev):
    src_dev.allocator.map(dest)

    with hcq_profile(self.device, queue_type=self.device.hw_copy_queue_t, desc=f"{src_dev.dname} -> {dest_dev.dname}", enabled=PROFILE):
      src_dev.hw_copy_queue_t().wait(src_dev.timeline_signal, src_dev.timeline_value - 1) \
                               .wait(dest_dev.timeline_signal, dest_dev.timeline_value - 1) \
                               .copy(dest.va_addr, src.va_addr, sz) \
                               .signal(src_dev.timeline_signal, src_dev.timeline_value).submit(src_dev)
      src_dev.timeline_value += 1

    if src_dev != dest_dev:
      dest_dev.hw_compute_queue_t().wait(src_dev.timeline_signal, src_dev.timeline_value - 1) \
                                   .wait(dest_dev.timeline_signal, dest_dev.timeline_value - 1) \
                                   .signal(dest_dev.timeline_signal, dest_dev.timeline_value).submit(dest_dev)
      dest_dev.timeline_value += 1

  def map(self, buf:HCQBuffer): pass

  def offset(self, buf, size:int, offset:int) -> HCQBuffer:
    return type(buf)(va_addr=buf.va_addr + offset, size=size, **{k:v for k,v in buf.__dict__.items() if k not in ['va_addr', 'size']},
                     **{x[0]:getattr(buf, x[0]) for x in getattr(buf, '_fields_', []) if x[0] not in ['va_addr', 'size']}, _base=buf)<|MERGE_RESOLUTION|>--- conflicted
+++ resolved
@@ -517,7 +517,6 @@
   def _ensure_shared_time_base(self):
     if hasattr(self, 'gpu2cpu_compute_time_diff'): return
 
-<<<<<<< HEAD
   def _ensure_shared_time_base(self):
     if hasattr(self, 'gpu2cpu_compute_time_diff'): return
     def _sync_queue(d, q_t):
@@ -540,17 +539,6 @@
     for d,q,l in choices:
       if q == d.hw_compute_queue_t: d.gpu2cpu_compute_time_diff = statistics.median(l)
       if q == d.hw_copy_queue_t: d.gpu2cpu_copy_time_diff = statistics.median(l)
-=======
-    def _sync_queue(q_t):
-      self.synchronize()
-      q_t().timestamp(self.timeline_signal).signal(self.timeline_signal, self.timeline_value).submit(self)
-      self.timeline_value += 1
-      cpu_start_time = decimal.Decimal(time.perf_counter_ns()) / decimal.Decimal(1000)
-      self.timeline_signal.wait(self.timeline_value - 1)
-      return cpu_start_time - self.timeline_signal.timestamp
-
-    self.gpu2cpu_compute_time_diff, self.gpu2cpu_copy_time_diff = _sync_queue(self.hw_compute_queue_t), _sync_queue(self.hw_copy_queue_t)
->>>>>>> 4a114756
 
   def _gpu2cpu_time(self, gpu_time:decimal.Decimal, is_copy:bool) -> float:
     """
@@ -565,12 +553,9 @@
     self.profile_logger = ProfileLogger()
 
   def _prof_finalize(self):
-<<<<<<< HEAD
     self._ensure_shared_time_base()
-=======
     qname = ["COMPUTE", "DMA"]
 
->>>>>>> 4a114756
     for st, en, name, is_cp in self.raw_prof_records:
       self.profile_logger.events += [(name, self._gpu2cpu_time(st, is_cp), self._gpu2cpu_time(en, is_cp), self.dname, qname[is_cp])]
     for d_st, d_dev, d_cp, st, dev, cp in self.dep_prof_records:
