--- conflicted
+++ resolved
@@ -129,14 +129,9 @@
 def least_upper_float(dt:DType) -> DType: return dt if dtypes.is_float(dt) else least_upper_dtype(dt, dtypes.float32)
 
 # HACK: staticmethods are not callable in 3.8 so we have to compare the class
-<<<<<<< HEAD
-DTYPES_DICT = {k: v for k, v in dtypes.__dict__.items() if not (k.startswith(('__', 'default')) or v.__class__ is staticmethod)}
-INVERSE_DTYPES_DICT = {v.name:k for k,v in DTYPES_DICT.items()}
-=======
 DTYPES_DICT = {k: v for k, v in dtypes.__dict__.items() if not (k.startswith(('__', 'default', 'void')) or v.__class__ is staticmethod)}
 INVERSE_DTYPES_DICT = {v.name:k for k,v in DTYPES_DICT.items()}
 INVERSE_DTYPES_DICT['void'] = 'void'
->>>>>>> 1b4d1823
 
 def sum_acc_dtype(dt:DType):
   # default acc dtype for sum
