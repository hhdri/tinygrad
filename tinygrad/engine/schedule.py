import sys, pickle, atexit, importlib, contextlib
from collections import defaultdict, deque
from dataclasses import dataclass, field
from typing import Callable, Tuple, List, Dict, Optional, Set, DefaultDict, cast, get_args
<<<<<<< HEAD

from tinygrad.ops import BUFFER_UOPS, REDUCE_ALU, MetaOps, PatternMatcher, ReduceOps, UNSAFE_PAD_OPS, UPat, UnaryOps, UOp, UOps, graph_rewrite
=======
from tinygrad.ops import BUFFER_UOPS, REDUCE_ALU, MetaOps, ReduceOps, UNSAFE_PAD_OPS, UnaryOps, UOp, UOps
from tinygrad.rewrite import PatternMatcher, UPat, graph_rewrite
>>>>>>> 26c5d834
from tinygrad.engine.graph import log_lazybuffer, realized_lazybuffer
from tinygrad.helpers import GRAPH, DEBUG, MULTIOUTPUT, SAVE_SCHEDULE, FUSE_CONV_BW, FUSE_ARANGE, AST_REWRITE, \
                             GlobalCounters, all_same, colored, flatten, prod, dedup, all_int, merge_dicts, getenv, Metadata, unwrap
from tinygrad.shape.symbolic import Variable, sint
from tinygrad.dtype import ConstType, DType, ImageDType, PtrDType, dtypes
from tinygrad.lazy import LazyBuffer
from tinygrad.shape.shapetracker import ShapeTracker
from tinygrad.device import Buffer
from tinygrad.shape.view import View, strides_for_shape

# creation can recurse a lot
sys.setrecursionlimit(10000)

# optionally log the ops to disk
logops = open(getenv("LOGOPS", ""), "a") if getenv("LOGOPS", "") else None

# *** ScheduleItem return type ***

@dataclass(frozen=True)
class ScheduleItem:
  ast: UOp
  bufs: Tuple[Buffer, ...]
  metadata: Optional[List[Metadata]] = None
  @property
  def outputs(self) -> Tuple[Buffer, ...]:
    """Read/write or write only buffers in the schedule."""
    return self.bufs[:len(self.ast.src)] if self.ast.op is UOps.SINK else self.bufs[0:1]
  @property
  def inputs(self) -> Tuple[Buffer, ...]:
    """Read only buffers in the schedule."""
    return self.bufs[len(self.ast.src):] if self.ast.op is UOps.SINK else self.bufs[1:]

@dataclass(frozen=True)
class LBScheduleItem:
  ast: UOp
  outputs: List[LazyBuffer]
  inputs: List[LazyBuffer]
  var_vals: Dict[Variable, int] = field(default_factory=dict)
  metadata: List[Metadata] = field(default_factory=list)
  def __hash__(self):
    """The unique identifier of a schedule item in the toposort."""
    return hash(self.outputs[0])

# *** DAG transformation: List[LazyBuffer] -> ScheduleItem ***

def _recursive_uop(buf:LazyBuffer, st:ShapeTracker, outputs:Tuple[LazyBuffer, ...], var_vals:Dict[Variable, int], inputs:Dict[LazyBuffer, int],
                      realizes:Dict[LazyBuffer, None], assign_targets:Dict[LazyBuffer, LazyBuffer],
                      reduce_info:Dict[Tuple[LazyBuffer, ShapeTracker], Tuple[ShapeTracker, Tuple[int, ...]]],
                      cache:Dict[Tuple[LazyBuffer, ShapeTracker], UOp]) -> UOp:
  """recursively create a UOp"""
  if buf is not buf.base: st, buf = buf.st+st, buf.base
  if (buf, st) in cache: return cache[(buf, st)]
  assert buf.op is not None, "base must be a base itself"
  dtype = buf.dtype.base if isinstance(buf.dtype, ImageDType) else buf.dtype

  # buffer ops define ShapeTracker
  if buf.realized is not None or (buf in realizes and buf not in outputs):
    unbound_st, st_var_vals = st.simplify().unbind()
    var_vals.update(st_var_vals)
    # if it's a const, we generate it
    if buf.op is MetaOps.CONST:
      if isinstance(val:=buf.arg, Variable):
        val, var_val = val.unbind()
        var_vals[val] = var_val
      else: assert isinstance(val, get_args(ConstType)), f"cannot create ConstBuffer with value {val}"
      return UOp(UOps.CONST, dtype, (unbound_st.to_uop(),), val)
    # otherwise, it's a load and we add it to the inputs
    if buf in assign_targets and not (unbound_st.contiguous or (len(unbound_st.views) == 1 and unbound_st.views[0].mask is not None and \
        ShapeTracker.from_shape(unbound_st.shape).shrink(unbound_st.views[0].mask) == unbound_st.shrink(unbound_st.views[0].mask))):
      # we also allow masked views. if it has a single view and it's equal when you shrink a contig, it's fine
      raise RuntimeError("self operand of augmented assign must be contiguous.\nhelp: consider using .contiguous():\n"
                           +colored("   - a += a.T\n", "red")+colored("   + a += a.T.contiguous()", "green"))
    ubuf = UOp(UOps.DEFINE_GLOBAL, buf.dtype if isinstance(buf.dtype, ImageDType) else PtrDType(buf.dtype), (),
               outputs.index(assign_targets[buf]) if buf in assign_targets else len(outputs)+inputs.setdefault(buf, len(inputs)))
    return UOp(UOps.LOAD, dtype, (ubuf, unbound_st.to_uop()))

  # reduce ops change ShapeTracker
  if buf.op in ReduceOps:
    alu_op = REDUCE_ALU[cast(ReduceOps, buf.op)]
    if not AST_REWRITE:
      rinfo = reduce_info.get((buf, st))
      rsrc = _recursive_uop(buf.srcs[0], st:=(rinfo[0] if rinfo else st), outputs, var_vals, inputs, realizes, assign_targets, reduce_info, cache)
      # if we are merging the reduce, skip it
      if rinfo is None:
        assert rsrc.op is UOps.REDUCE_AXIS and rsrc.arg[0] is alu_op, f"can't merge reduceop {buf.op} with {rsrc}\n{st}"
        return rsrc
      return cache.setdefault((buf, st), UOp(UOps.REDUCE_AXIS, dtype, (rsrc,), (alu_op, rinfo[1])))
    # this is the new reduceop swizzler with graph_rewrite
    input_st = ShapeTracker.from_shape(buf.srcs[0].shape)
    rsrc = _recursive_uop(buf.srcs[0], input_st, outputs, var_vals, inputs, realizes, assign_targets, reduce_info, cache)
    ret = UOp(UOps.REDUCE_AXIS, dtype, (rsrc,), (alu_op, buf.arg))
    return cache.setdefault((buf, st), ret if st.contiguous else UOp(UOps.SWIZZLE, dtype, (ret,), st))

  # elementwise ops pass shapetracker
  in_uops = tuple(_recursive_uop(x, st, outputs, var_vals, inputs, realizes, assign_targets, reduce_info, cache) for x in buf.srcs)
  if buf.op in {MetaOps.CONTIGUOUS, MetaOps.ASSIGN}:
    assert buf in outputs, f"{buf.op} must be writable"
    return in_uops[0]
  if buf.op is UnaryOps.CAST: return cache.setdefault((buf, st), UOp(UOps.CAST, dtype, in_uops))
  if buf.op is UnaryOps.BITCAST: return cache.setdefault((buf, st), UOp(UOps.BITCAST, dtype, in_uops))
  return cache.setdefault((buf, st), UOp(UOps.ALU, dtype, in_uops, buf.op))

def _recurse_reduceops(buf:LazyBuffer, st:ShapeTracker, realizes:Dict[LazyBuffer, None], outs:List[LazyBuffer],
                       reduce_info:Dict[Tuple[LazyBuffer, ShapeTracker], Tuple[ShapeTracker, Tuple[int, ...]]],
                       cache:Dict[Tuple[LazyBuffer, ShapeTracker], Optional[Tuple[LazyBuffer, ShapeTracker]]]) -> \
                         Optional[Tuple[LazyBuffer, ShapeTracker]]:
  if (buf, st) in cache: return cache[(buf, st)]
  if buf.base.realized is not None or (buf.base in realizes and buf.base not in outs): return None
  if buf is not buf.base: st, buf = buf.st+st, buf.base
  input_st = ShapeTracker.from_shape(buf.srcs[0].shape) if buf.op in ReduceOps else st
  reduce_srcs = [r for x in buf.srcs if (r:=_recurse_reduceops(x, input_st, realizes, outs, reduce_info, cache)) is not None]
  top_reduce = reduce_srcs[-1] if len(reduce_srcs) != 0 else None
  if buf.op in ReduceOps:
    axis = buf.arg
    if not st.contiguous: input_st, axis = swizzle_reduceop(input_st, st, axis)
    elif top_reduce is not None:
      top_reduce_input_st, top_reduce_axes = reduce_info[top_reduce]
      if buf.srcs[0] is not buf.srcs[0].base and buf.srcs[0].base is top_reduce[0] and buf.op is top_reduce[0].op:
        # merge this reduce with its parent
        new_st = top_reduce[1]+st
        top_reduce = (top_reduce[0], new_st.reshape(top_reduce_input_st.reduce(new_axis:=axis+top_reduce_axes)))
        reduce_info[top_reduce] = (top_reduce_input_st, new_axis)
        return None
      # reshape this reduceop based on the top reduce
      input_st = input_st.reshape(tuple(1 if i in top_reduce_axes else s for i,s in enumerate(top_reduce_input_st.shape)))
    st = st.reshape(input_st.reduce(axis))
    reduce_info[(buf, st)] = (input_st, axis)
    return (buf, st)
  return cache.setdefault((buf, st), top_reduce)

# ***** helpers for doing movementops on uops *****

def get_output_st(uop:UOp, uop_sts:Dict[UOp, ShapeTracker]) -> Optional[ShapeTracker]:
  if (st:=uop_sts.get(uop)): return st
  if uop.op in BUFFER_UOPS: return uop.st_arg
  src_sts = [xst for x in uop.src if (xst:=get_output_st(x, uop_sts)) is not None]
  if len(src_sts) != len(uop.src) or not all_same([x.shape for x in src_sts]): return None
  uop_sts[uop] = st = ShapeTracker.from_shape(src_sts[0].reduce(uop.arg[1])) if uop.op is UOps.REDUCE_AXIS else src_sts[0]
  return st

def st_fixup(u:UOp, apply_to_st:Callable[[ShapeTracker], ShapeTracker], uop_sts:Dict[UOp, ShapeTracker], cache:Dict[UOp, UOp]) -> UOp:
  if (n:=cache.get(u)): return n
  if (st:=uop_sts.get(u)) and st == apply_to_st(st): return u
  if u.op is UOps.SHAPETRACKER:
    new_st = apply_to_st(u.arg)
    return u if u.arg == new_st else UOp(UOps.SHAPETRACKER, None, (), new_st)
  new_srcs = tuple(st_fixup(x, apply_to_st, uop_sts, cache) for x in u.src)
  cache[u] = ret = u if new_srcs == u.src else UOp(u.op, u.dtype, new_srcs, u.arg)
  return ret

def permute_reduce(input_st:ShapeTracker, axis:Tuple[int, ...]) -> Tuple[ShapeTracker, Tuple[sint, ...]]:
  permute_axis = tuple(i for i in range(len(input_st.shape)) if i not in axis)+axis
  tmp = input_st.permute(permute_axis)
  return tmp, tmp.shape[-len(axis):]

def swizzle_reduceop(input_st:ShapeTracker, swizzle:ShapeTracker, axis:Tuple[int, ...]) -> Tuple[ShapeTracker, Tuple[int, ...]]:
  # push the movementop to the buffer uop
  tmp, rshape = permute_reduce(input_st, axis)
  prshape = prod(rshape)
  strides = strides_for_shape(rshape)
  nv: List[View] = []
  for v in swizzle.views:
    nv.append(View.create(v.shape+rshape, tuple(x*prshape for x in v.strides)+strides,
                          v.offset*prshape, v.mask+tuple((0,s) for s in rshape) if v.mask is not None else None))
  # update input_st and axis
  new_input_st = tmp + ShapeTracker(tuple(nv))
  _, new_rshape = permute_reduce(new_input_st, axis)
  new_axis = tuple(range(len(new_input_st.shape)-len(new_rshape), len(new_input_st.shape)))
  return new_input_st, new_axis

# ***** reduceop fusor *****

def push_swizzle_through_reduce(swizzle:UOp, reduceop:UOp) -> UOp:
  uop_sts: Dict[UOp, ShapeTracker] = {}
  rsrc = reduceop.src[0]
  new_input_st, new_axis = swizzle_reduceop(unwrap(get_output_st(rsrc, uop_sts)), swizzle.arg, reduceop.arg[1])
  return UOp(UOps.REDUCE_AXIS, reduceop.dtype, (st_fixup(rsrc, lambda _:new_input_st, uop_sts, {}),), (reduceop.arg[0], new_axis))

def merge_double_reduce(root:UOp, first_reduce:UOp) -> UOp:
  assert root.arg[0] == first_reduce.arg[0], "can't merge reduceops with different alu"
  assert not any(x.op is UOps.REDUCE_AXIS for x in first_reduce.parents), "can't merge more than two reduceops at a time"
  new_axis: Tuple[int, ...] = root.arg[1]+first_reduce.arg[1]
  return UOp(UOps.REDUCE_AXIS, first_reduce.dtype, first_reduce.src, (first_reduce.arg[0], new_axis))

def push_reduceop_shape(root:UOp) -> Optional[UOp]:
  reduceops = [x for x in root.parents if x.op is UOps.REDUCE_AXIS]
  if len(reduceops) == 0: return None
  uop_sts: Dict[UOp, ShapeTracker] = {}
  rshape = unwrap(get_output_st(reduceops[0], uop_sts)).shape
  if (root_st:=get_output_st(root, uop_sts)) is not None and rshape == root_st.shape: return None
  return st_fixup(root, lambda st:st.reshape(rshape), uop_sts, {})

def split_reduceop(root:UOp) -> Optional[UOp]:
  uop_sts: Dict[UOp, ShapeTracker] = {}
  input_st = unwrap(get_output_st(root.src[0], uop_sts))
  new_shape = input_st.reduce(axis:=root.arg[1])
  if not all_int(input_st.shape) or (0 in input_st.shape) or prod(input_st.shape) // prod(new_shape) < getenv("REDUCEOP_SPLIT_THRESHOLD", 32768):
    return None
  self_real_strides = input_st.real_strides(ignore_valid=True)
  split_candidates = [(i, x) for i in axis for x in range(min(256,2**getenv("REDUCEOP_SPLIT_SIZE",22)//prod(new_shape)),8-1,-1)
                      if input_st.shape[i] % x == 0 and self_real_strides[i] != 0]
  if not split_candidates: return None
  dim_to_split, divisor = split_candidates[0]
  splitted_shape = input_st.shape[:dim_to_split] + (divisor,) + (input_st.shape[dim_to_split]//divisor,) + input_st.shape[dim_to_split+1:]
  def fix_st(st:ShapeTracker):
    return st.reshape(splitted_shape).permute(tuple([x for x in range(len(splitted_shape)) if x != dim_to_split]+[dim_to_split]))
  splitted = st_fixup(root.src[0], fix_st, uop_sts, {})
  if DEBUG >= 3: print(f"split {divisor}: {input_st.shape} -> {splitted_shape} -> {new_shape}")
  first_reduce = UOp(UOps.REDUCE_AXIS, dtype:=cast(DType, root.dtype), (splitted,), (root.arg[0], axis))
  global_store = UOp(UOps.STORE, None, (UOp(UOps.DEFINE_GLOBAL, PtrDType(dtype), (), 0), \
      unwrap(get_output_st(first_reduce, uop_sts)).to_uop()), first_reduce)
  global_load = UOp(UOps.LOAD, dtype, (UOp(UOps.DEFINE_GLOBAL, PtrDType(dtype), (), 0), \
      unwrap(get_output_st(first_reduce, uop_sts)).to_uop()), global_store)
  second_reduce = UOp(UOps.REDUCE_AXIS, dtype, (global_load,), (root.arg[0], (len(new_shape),)))
  return UOp(UOps.SWIZZLE, None, (second_reduce,), unwrap(get_output_st(second_reduce, uop_sts)).reshape(new_shape))

reduceop_fusor = PatternMatcher([
  (UPat(UOps.SWIZZLE, src=(UPat(UOps.REDUCE_AXIS, name="reduceop"),), name="swizzle"), push_swizzle_through_reduce),
  (UPat(UOps.REDUCE_AXIS, src=(UPat(UOps.REDUCE_AXIS, name="first_reduce"),), name="root"), merge_double_reduce),
  (UPat(UOps.REDUCE_AXIS, name="root"), split_reduceop),
  (UPat({UOps.ALU, UOps.CAST, UOps.BITCAST, UOps.STORE}, name="root"), push_reduceop_shape),
])

sinker = PatternMatcher([(UPat(UOps.LOAD, src=(UPat(), UPat(), UPat(UOps.STORE, name="store")), name="root"),
                          lambda root,store: UOp(root.op, root.dtype, root.src[:2]+(UOp(UOps.SINK, None, (store,)),)))])
unsinker = PatternMatcher([(UPat(UOps.LOAD, src=(UPat(), UPat(), UPat(UOps.SINK)), name="root"), lambda root:UOp(root.op, root.dtype, root.src[:2]))])

def create_schedule_item(last_sink:UOp, inputs:List[LazyBuffer], outputs:List[LazyBuffer],
                         var_vals:Dict[Variable, int], metadata:List[Metadata]) -> List[LBScheduleItem]:
  full_graph = graph_rewrite(last_sink, sinker)
  ret: List[LBScheduleItem] = []
  for u in full_graph.sparents:
    if u.op is UOps.SINK:
      ret.append(LBScheduleItem(graph_rewrite(u, unsinker), outputs, list(inputs), var_vals, metadata))
  return ret

def _lower_lazybuffer(outs:List[LazyBuffer], realizes:Dict[LazyBuffer, None]) -> List[LBScheduleItem]:
  """describe the computation for a LazyBuffer with UOp + inputs + var_vals"""
  if (out:=outs[0]).op is MetaOps.COPY and getenv("USE_COPY_KERNEL") and out.device.split(":")[0] == out.srcs[0].device.split(":")[0]:
    st_uop = ShapeTracker.from_shape(out.arg).to_uop()
    rd = UOp(UOps.LOAD, dtypes.uint8, (UOp(UOps.DEFINE_GLOBAL, PtrDType(dtypes.uint8), (), 1), st_uop))
    wr = UOp(UOps.STORE, None, (UOp(UOps.DEFINE_GLOBAL, PtrDType(out.dtype), (), 0), st_uop, rd))
    return [LBScheduleItem(UOp(UOps.SINK, None, (wr,)), outs, [x.base for x in out.srcs])]
  if out.op in {MetaOps.CUSTOM, MetaOps.COPY, MetaOps.EMPTY, MetaOps.VIEW}:
    return [LBScheduleItem(UOp(UOps.EXT, out.dtype, (), (out.op, out.arg)), outs, [x.base for x in out.srcs])]
  reduce_info: Dict[Tuple[LazyBuffer, ShapeTracker], Tuple[ShapeTracker, Tuple[int, ...]]] = {}
  if not AST_REWRITE:
    # push through all movementops between reduceops
    # NOTE: AST_REWRITE does this with graph rewrite
    seen_ops: Dict[Tuple[LazyBuffer, ShapeTracker], Optional[Tuple[LazyBuffer, ShapeTracker]]] = {}
    for out in outs: _recurse_reduceops(out, out.st, realizes, outs, reduce_info, seen_ops)
    # pad all reduceops to the max of each dimension
    shape_dims = [sorted(dedup(dims)) for dims in zip(*[input_st.shape for input_st,_ in reduce_info.values()])]
    for i,dims in enumerate(shape_dims):
      if len(dims) == 1 or (len(dims) == 2 and dims[0] == 1): continue
      for (r,view),(input_st,axis) in reduce_info.items():
        if (dim:=input_st.shape[i]) > 1 and dim != max(dims):
          input_st = input_st.pad(((0, 0),)*i+((0, max(dims)-dim),))
          reduce_info[(r, view)] = (input_st, axis)
  # create the stores
  var_vals = merge_dicts([out.st.var_vals.copy() for out in outs])
  assign_targets = {x.srcs[1]:x for x in outs if x.op is MetaOps.ASSIGN}
  cache: Dict[Tuple[LazyBuffer, ShapeTracker], UOp] = {}
  ast: List[UOp] = []
  inputs: Dict[LazyBuffer, int] = {}
  for i, out in enumerate(outs):
    output_shape = ShapeTracker.reduce(*deque(reduce_info.values(), 1).pop()) if reduce_info and not AST_REWRITE else out.shape
    output_st = ShapeTracker.from_shape(output_shape)
    src = _recursive_uop(out, output_st, tuple(outs), var_vals, inputs, realizes, assign_targets, reduce_info, cache=cache)
    if out.op is MetaOps.ASSIGN and out.arg:
      assert out.arg[0].shape == out.shape, f"ASSIGN must not override output shape {out.arg[0].shape} != {out.shape}"
      output_st = out.arg[0].reshape(output_shape)
    output_st, vv = output_st.simplify().unbind()
    if vv: var_vals.update(vv)
    ubuf = UOp(UOps.DEFINE_GLOBAL, out.dtype if isinstance(out.dtype, ImageDType) else PtrDType(out.dtype), (), i)
    ast.append(UOp(UOps.STORE, None, (ubuf, output_st.to_uop(), src)))
  sink = UOp(UOps.SINK, None, tuple(ast))
  if AST_REWRITE:
    sink = graph_rewrite(sink, reduceop_fusor)
  return create_schedule_item(sink, list(inputs), outs, var_vals, dedup([x[0].metadata for x in cache if x[0].metadata and x[0] not in inputs]))

# *** DAG creation: decide which LazyBuffers should realize ***

def _recurse_lb(buf:LazyBuffer, realizes:Dict[LazyBuffer, None], allbufs:Dict[LazyBuffer, None], simple_pads:Dict[LazyBuffer, None],
                children:DefaultDict[LazyBuffer, Dict[LazyBuffer, None]], assign_targets:Dict[LazyBuffer, LazyBuffer],
                double_reduces:Dict[LazyBuffer, None], scheduled=False) -> None:
  """recursively search the entire graph for all LazyBuffers, insert realizes after expands"""
  if buf in allbufs or buf.base.realized is not None: return
  if GRAPH: log_lazybuffer(buf, scheduled)
  # check if we need to realize views
  if buf is not buf.base:
    # fuse some pads
    if len(buf.st.views) == 1 and buf.st.views[-1].mask is not None and all_int(buf.base.st.shape) and \
        prod(buf.base.st.shape) >= prod([y-x for x,y in buf.st.views[-1].mask]):
      simple_pads[buf.base] = None
    # realize all expands
    elif prod(buf.base.st.shape) < prod(buf.st.shape):
      # this was causing "test_lil_model" to fail
      if buf.base.op is UnaryOps.CAST and isinstance(buf.base.srcs[0].dtype, ImageDType) and isinstance(buf.base.arg, ImageDType):
        simple_pads[buf.base] = None # don't realize image to image casts. this is part of a larger problem
      else: realizes[buf.base] = None
    # check all other pads for safe fusion
    elif any(v.mask is not None for v in buf.st.views): simple_pads[buf.base] = None
    return _recurse_lb(buf.base, realizes, allbufs, simple_pads, children, assign_targets, double_reduces)
  if buf.op in ReduceOps and buf.srcs[0].base.op is buf.op and buf.srcs[0] is not buf.srcs[0].base: double_reduces[buf] = None
  allbufs[buf] = None
  if buf.forced_realize or buf.op in MetaOps: realizes[buf] = None
  if buf.op is MetaOps.ASSIGN:
    assert buf.srcs[1].base is buf.srcs[1], f"assign must be to base {buf.srcs[1]}"
    assert buf.srcs[1].realized is not None, f"assign must be already realized to schedule {buf.srcs[1]}"
    assign_targets[buf.srcs[1]] = buf
  if buf.op is MetaOps.COPY:
    assert buf.srcs[0].st.contiguous and buf.srcs[0].size == buf.srcs[0].base.size, "can only copy contig"
    realizes[buf.srcs[0].base] = None
  if buf.op is MetaOps.VIEW: realizes[buf.srcs[0].base] = None
  for x in buf.srcs:
    if x.base.realized is None: children[x.base][buf] = None
    _recurse_lb(x, realizes, allbufs, simple_pads, children, assign_targets, double_reduces)

def _is_padding_okay(buf:LazyBuffer, realizes:Dict[LazyBuffer, None]) -> bool:
  if buf in realizes or buf.realized is not None: return True
  # NOTE: this broke to_image_idx and coder with JIT
  if buf.op in UNSAFE_PAD_OPS: return False
  return all(_is_padding_okay(x.base, realizes) for x in buf.srcs)

def _recursive_group(tr:LazyBuffer, st:ShapeTracker, r:LazyBuffer, children:DefaultDict[LazyBuffer, Dict[LazyBuffer, None]],
                     realizes:Dict[LazyBuffer, None], reduce_for_op:Dict[LazyBuffer, LazyBuffer], group:Dict[LazyBuffer, None],
                     cache:Dict[Tuple[LazyBuffer, ShapeTracker], None]) -> None:
  """recursively search the LazyBuffer for groupable children, realize the LazyBuffer if a child can't group"""
  if (tr, st) in cache: return
  cache.setdefault((tr, st))
  if tr in realizes and tr is not r:
    # can only fuse contiguous
    # max one reduceop per kernel
    if not st.contiguous or st.size != r.st.size or tr in reduce_for_op: group.setdefault(r)
    return group.setdefault(tr)
  for tr_next in children[tr]:
    # max one reduceop per kernel
    if tr_next.op in ReduceOps: return group.setdefault(r)
    # can only fuse contiguous
    if len(st_childs:=dedup(s for s in tr_next.srcs if s.base == tr)) > 1: return group.setdefault(r)
    _recursive_group(tr_next, st+st_childs[0].st, r, children, realizes, reduce_for_op, group, cache)

def _get_isolated_children(r:LazyBuffer, reduce_for_op:Dict[LazyBuffer, LazyBuffer], children:DefaultDict[LazyBuffer, Dict[LazyBuffer, None]],\
    realizes:Dict[LazyBuffer, None], group:Dict[LazyBuffer, None]) -> Dict[LazyBuffer, None]:
  rc_parents, cache = deque(group), set()
  while rc_parents:
    if (p:=rc_parents.pop()) in cache: continue
    cache.add(p)
    # max one reduceop per kernel
    if p.op in ReduceOps: return {}
    rc_parents.extend(x.base for x in p.srcs if x.base.realized is None and x.base is not r)
  # search descendants of the reduceop that can cleanly group
  descendants: Dict[LazyBuffer, None] = {}
  for tr in group: _recursive_group(tr, tr.st, tr, children, realizes, reduce_for_op, descendants, cache={})
  return merge_dicts([group, {} if any(tr in group for tr in descendants) else descendants])

def _get_output_groups(outs:List[LazyBuffer], seen:Set[LazyBuffer]) -> \
  Tuple[DefaultDict[LazyBuffer, List[LazyBuffer]],  # these are the output groups
        Dict[LazyBuffer, None],                     # these are all the realizes in the graph
        Dict[LazyBuffer, LazyBuffer]]:              # these are the buffers we ASSIGN to in this schedule
  """find all the realizes in the graph, group the output LazyBuffers into kernels."""
  # start by just realizing the buffers passed in
  realizes: Dict[LazyBuffer, None] = {x.base:None for x in outs if x.base.realized is None}
  allbufs: Dict[LazyBuffer, None] = {}
  simple_pads: Dict[LazyBuffer, None] = {}
  children: DefaultDict[LazyBuffer, Dict[LazyBuffer, None]] = defaultdict(dict)
  assign_targets: Dict[LazyBuffer, LazyBuffer] = {}
  double_reduces: Dict[LazyBuffer, None] = {}
  for out in outs: _recurse_lb(out.base, realizes, allbufs, simple_pads, children, assign_targets, double_reduces, scheduled=True)

  # check if we have to realize pads
  for p in simple_pads:
    if not _is_padding_okay(p, realizes):
      realizes[p] = None

  # find all reduces, and pair them to a elementwise op. if they can't be cleanly paired, force realize the reduce (or a contig child)
  reduce_for_op: Dict[LazyBuffer, LazyBuffer] = {}
  reduce_of_const: List[LazyBuffer] = []
  for r in allbufs:
    if r.op not in ReduceOps or r in realizes: continue

    group: Dict[LazyBuffer, None] = {}
    _recursive_group(r, r.st, r, children, realizes, reduce_for_op, group, cache={})
    # max one reduceop per kernel
    can_chase = all(tr not in reduce_for_op for tr in group)
    # TODO: forced_realize exists because the scheduler is incapable of checking for self-contained DAGs
    forced_realize = r in group
    if not forced_realize and len(group) > 1:
      group = _get_isolated_children(r, reduce_for_op, children, realizes, group)
    # can only fuse assign if no other assign_target is used in the kernel
    if not forced_realize and any(x.op is MetaOps.ASSIGN for x in group):
      parents = deque((r, *group))
      while parents and not forced_realize:
        if (p:=parents.pop().base).realized or p in realizes:
          if p in assign_targets and assign_targets[p] not in group: forced_realize, can_chase = True, False
          continue
        parents.extend(p.srcs)
    if forced_realize or not group:
      tr = r
      if can_chase:
        # can chase this down to contiguous children
        st = tr.st
        while len(children[tr]) == 1:
          tr_next = next(iter(children[tr]))
          st_childs = dedup(s for s in tr_next.srcs if s.base is tr)
          if len(st_childs) > 1: break
          if st.size != st_childs[0].st.size: break
          st = st + st_childs[0].st
          if not st.contiguous or tr_next.op in ReduceOps: break
          tr = tr_next
        # don't cast to higher size before store (tr cannot be realized if forced_realize)
        if tr.op is UnaryOps.CAST and tr.arg.itemsize > tr.srcs[0].dtype.itemsize:
          tr = tr.srcs[0].base
        reduce_for_op[tr] = r
      realizes[tr] = None
    else: reduce_for_op.update((tr, r) for tr in group)
    if FUSE_ARANGE and r.op is ReduceOps.SUM and r.srcs[0].base.op is MetaOps.CONST: reduce_of_const.append(r)

  # fuse double reduces with no other child
  if FUSE_CONV_BW:
    for reduceop in double_reduces:
      top_reduce = reduceop.base.srcs[0].base
      if len(children[top_reduce]) == 1: del realizes[top_reduce]

  for r in reduce_of_const:
    group = {tr:None for tr,rop in reduce_for_op.items() if rop is r}
    if DEBUG_ARANGE:=(getenv("DEBUG_ARANGE")): print(f"checking {r} {group=}")
    if any(tr.forced_realize for tr in group) or any(x.base in group for x in outs): continue
    kernel_children = {c for tr in group for c in children[tr] if c.op not in {MetaOps.COPY, MetaOps.VIEW}}
    if len(kernel_children) == 0: continue
    if DEBUG_ARANGE: print(colored(f"folding {r}", "green"))
    for tr in group: del realizes[tr]

  output_groups: DefaultDict[LazyBuffer, List[LazyBuffer]] = defaultdict(list)
  for buf in realizes:
    if buf.realized is not None or buf.op is MetaOps.CONST or buf in seen: continue
    output_groups[reduce_for_op[buf] if buf in reduce_for_op and MULTIOUTPUT else buf].append(buf)

    # make things that can't be images not images
    if isinstance(buf.dtype, ImageDType) and (prod(buf.shape) != prod(buf.dtype.shape) or
                                              not any(buf.shape[x]%4 == 0 for x in buf.st.unit_stride_axes())):
      if DEBUG >= 2: print(f"forcing image {buf.dtype} with shape {buf.shape} to float32")
      buf.dtype = dtypes.float32
      # hack the underlying buffer too
      if buf.base is buf:
        assert not hasattr(buf.buffer, '_buf'), "can't fixup allocated buffer"
        buf.buffer.dtype = dtypes.float32
        buf.buffer.options = None
  return output_groups, realizes, assign_targets

SCHEDULES: List[Tuple[DefaultDict[LBScheduleItem, List[LBScheduleItem]], DefaultDict[LBScheduleItem, int]]] = []
def _graph_schedule(outs:List[LazyBuffer], seen:Set[LazyBuffer]) -> \
  Tuple[DefaultDict[LBScheduleItem, List[LBScheduleItem]],  # this is the graph
        DefaultDict[LBScheduleItem, int]]:                  # this is the in-degree of the graph
  """create a graph for realizing the outputs"""
  output_groups, realizes, assign_targets = _get_output_groups(outs, seen)
  # preschedule all buffers in realizes
  prescheduled = flatten([_lower_lazybuffer(group, realizes) for group in output_groups.values()])
  schedule_targets = {out:lsi for lsi in prescheduled for out in lsi.outputs}

  graph: DefaultDict[LBScheduleItem, List[LBScheduleItem]] = defaultdict(list)
  in_degree: DefaultDict[LBScheduleItem, int] = defaultdict(int)
  for lsi in prescheduled:
    if lsi not in in_degree: in_degree[lsi] = 0
    # realize outputs after all parents are realized
    scheduled_parents = dedup(schedule_targets[x] for x in lsi.inputs if x in schedule_targets)
    for x in scheduled_parents:
      graph[x].append(lsi)
      in_degree[lsi] += 1
    # realize outputs before a parent is assigned to
    parents_assigns = dedup(schedule_targets[assign_targets[x]] for x in lsi.inputs if x in assign_targets)
    for assign in parents_assigns:
      graph[lsi].append(assign)
      in_degree[assign] += 1

  if SAVE_SCHEDULE:
    def _save():
      print(f"saving {len(SCHEDULES)} schedule graphs to", fp:=getenv("SAVE_SCHEDULE_PATH", "schedule.pkl"))
      with open(fp, "wb") as f: pickle.dump(SCHEDULES, f)
    if len(SCHEDULES) == 0: atexit.register(_save)
    SCHEDULES.append((graph, in_degree))
  return graph, in_degree

# *** DAG ordering: breadth first search ***

def create_schedule_with_vars(outs:List[LazyBuffer], seen:Optional[Set[LazyBuffer]]=None) -> Tuple[List[ScheduleItem], Dict[Variable, int]]:
  if seen is None: seen = set()
  graph, in_degree = _graph_schedule(outs, seen)
  if getenv("RUN_PROCESS_REPLAY") and getenv("COMPARE_SCHEDULE", 1):
    # NOTE: process relpay needs PYTHONPATH=., remove this once it just pickles LazyBuffers
    with contextlib.suppress(Exception): importlib.import_module("test.external.process_replay.diff_schedule").process_replay(outs, graph, in_degree)

  queue = deque(lsi for lsi,deg in in_degree.items() if deg == 0)
  schedule: List[ScheduleItem] = []
  var_vals: Dict[Variable, int] = {}
  kernel_number = GlobalCounters.kernel_count
  while queue:
    lsi = queue.popleft()
    for buf in lsi.outputs: seen.add(buf)
    if GRAPH:
      kernel_number += 1
      for out in lsi.outputs: realized_lazybuffer(out, kernel_number)
    var_vals = merge_dicts([var_vals, lsi.var_vals])
    for out in lsi.outputs: del out.srcs  # can only schedule once
    schedule.append(si:=ScheduleItem(lsi.ast, tuple(x.buffer for x in lsi.outputs+lsi.inputs if x.size != 0), lsi.metadata))
    if logops and si.ast.op is UOps.SINK and not any(i.device.startswith("DISK:") for i in si.inputs):
      logops.write(str(si.ast).replace("\n", "").replace(" ", "")+"\n")
    for x in graph[lsi]:
      in_degree[x] -= 1
      if in_degree[x] == 0: queue.append(x)

  # confirm everything was scheduled correctly
  if any(degree != 0 for degree in in_degree.values()) or len(in_degree) != len(schedule):
    raise RuntimeError(f"cycle detected in graph, prescheduled {len(in_degree)} but only scheduled {len(schedule)}")
  if DEBUG >= 1 and len(schedule) >= 10: print(f"scheduled {len(schedule)} kernels")
  return schedule, var_vals

def create_schedule(outs:List[LazyBuffer], seen:Optional[Set[LazyBuffer]]=None) -> List[ScheduleItem]:
  schedule, var_vals = create_schedule_with_vars(outs, seen)
  assert len(var_vals) == 0
  return schedule<|MERGE_RESOLUTION|>--- conflicted
+++ resolved
@@ -2,13 +2,9 @@
 from collections import defaultdict, deque
 from dataclasses import dataclass, field
 from typing import Callable, Tuple, List, Dict, Optional, Set, DefaultDict, cast, get_args
-<<<<<<< HEAD
-
-from tinygrad.ops import BUFFER_UOPS, REDUCE_ALU, MetaOps, PatternMatcher, ReduceOps, UNSAFE_PAD_OPS, UPat, UnaryOps, UOp, UOps, graph_rewrite
-=======
+
 from tinygrad.ops import BUFFER_UOPS, REDUCE_ALU, MetaOps, ReduceOps, UNSAFE_PAD_OPS, UnaryOps, UOp, UOps
 from tinygrad.rewrite import PatternMatcher, UPat, graph_rewrite
->>>>>>> 26c5d834
 from tinygrad.engine.graph import log_lazybuffer, realized_lazybuffer
 from tinygrad.helpers import GRAPH, DEBUG, MULTIOUTPUT, SAVE_SCHEDULE, FUSE_CONV_BW, FUSE_ARANGE, AST_REWRITE, \
                              GlobalCounters, all_same, colored, flatten, prod, dedup, all_int, merge_dicts, getenv, Metadata, unwrap
