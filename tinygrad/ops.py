from __future__ import annotations
from typing import Any, List, Optional, Set, Union, Tuple, Dict, Callable, cast, TYPE_CHECKING, TypeVar, Sequence, DefaultDict
import sys, time, functools, itertools, math, operator, ctypes, struct, hashlib
from enum import auto
from collections import defaultdict
from dataclasses import dataclass, field
from tinygrad.dtype import ConstType, ImageDType, PtrDType, dtypes, DType
from tinygrad.helpers import pretty_print, prod, getenv, all_same, HashEnum
from tinygrad.shape.symbolic import Variable, sint
if TYPE_CHECKING:
  from tinygrad.shape.shapetracker import ShapeTracker

# the Enum class doesn't work with mypy, this is static. sorry it's ugly
# NOTE: MOD, CMPLT don't have to be implemented on vectors, just scalars
# NOTE: many GPUs don't have DIV, but UnaryOps.RECIP doesn't work for integer division
class UnaryOps(HashEnum):
  """A -> A (elementwise)"""
  EXP2 = auto(); LOG2 = auto(); CAST = auto(); BITCAST = auto(); SIN = auto(); SQRT = auto(); RECIP = auto() # noqa: E702
class BinaryOps(HashEnum):
  """A + A -> A (elementwise)"""
  ADD = auto(); MUL = auto(); IDIV = auto(); MAX = auto(); MOD = auto(); CMPLT = auto(); CMPNE = auto(); XOR = auto() # noqa: E702
  SHL = auto(); SHR = auto(); OR = auto(); AND = auto(); THREEFRY = auto() # noqa: E702
class TernaryOps(HashEnum):
  """A + A + A -> A (elementwise)"""
  WHERE = auto(); MULACC = auto() # noqa: E702
class ReduceOps(HashEnum):
  """A -> B (reduce)"""
  SUM = auto(); PROD = auto(); MAX = auto() # noqa: E702
class MetaOps(HashEnum):
  EMPTY = auto(); CONST = auto(); COPY = auto(); CONTIGUOUS = auto(); CUSTOM = auto(); ASSIGN = auto(); VIEW = auto() # noqa: E702
Op = Union[UnaryOps, BinaryOps, ReduceOps, MetaOps, TernaryOps]

T = TypeVar("T")
class MathTrait:
  # required to implement
  def alu(self:T, arg:Union[UnaryOps, BinaryOps, TernaryOps], *src) -> T: raise NotImplementedError
  def const_like(self, b:ConstType|Variable): raise NotImplementedError

  # great functions you get!
  def ufix(self, x): return self.const_like(x) if not isinstance(x, MathTrait) else x
  def __neg__(self):
    dtype = getattr(self, 'dtype', None)
    assert dtype is not None, "MathTraits __neg__ requires a dtype"
    return self.ne(True) if dtype.scalar() == dtypes.bool else self*(-1)
  def __add__(self, x): return self.alu(BinaryOps.ADD, self.ufix(x))
  def __radd__(self, x): return self.ufix(x).alu(BinaryOps.ADD, self)
  def __sub__(self, x): return self.alu(BinaryOps.ADD, self.ufix(-x))
  def __rsub__(self, x): return self.ufix(x).alu(BinaryOps.ADD, -self)
  def __mul__(self, x): return self.alu(BinaryOps.MUL, self.ufix(x))
  def __rmul__(self, x): return self.ufix(x).alu(BinaryOps.MUL, self)
  def __floordiv__(self, x): return self.alu(BinaryOps.IDIV, self.ufix(x))
  def __truediv__(self, x): return self.alu(BinaryOps.MUL, self.ufix(x).alu(UnaryOps.RECIP))
  def __mod__(self, x): return self.alu(BinaryOps.MOD, self.ufix(x))
  def __xor__(self, x): return self.alu(BinaryOps.XOR, self.ufix(x))
  def __and__(self, x): return self.alu(BinaryOps.AND, self.ufix(x))
  def __or__(self, x): return self.alu(BinaryOps.OR, self.ufix(x))
  def ne(self, x): return self.alu(BinaryOps.CMPNE, self.ufix(x))
  def eq(self, x): return self.ne(x).ne(True)
  def lt(self, x): return self.alu(BinaryOps.CMPLT, self.ufix(x))
  def gt(self, x): return self.ufix(x).alu(BinaryOps.CMPLT, self)
  def ge(self, x): return (-self).lt(-x+1)
  def max(self, x): return self.alu(BinaryOps.MAX, self.ufix(x))
  def min(self, x): return -(-self).max(-x)
  def where(self, x, y): return self.alu(TernaryOps.WHERE, x, y)
  def threefry(self, seed): return self.alu(BinaryOps.THREEFRY, seed)
  def recip(self): return self.alu(UnaryOps.RECIP)
  def sqrt(self): return self.alu(UnaryOps.SQRT)
  def sin(self): return self.alu(UnaryOps.SIN)
  def log2(self): return self.alu(UnaryOps.LOG2)
  def exp2(self): return self.alu(UnaryOps.EXP2)

# do not preserve f(0) = 0
UNSAFE_PAD_OPS = {UnaryOps.RECIP, UnaryOps.LOG2, UnaryOps.EXP2, BinaryOps.IDIV}

REDUCE_ALU: Dict[ReduceOps, BinaryOps] = {ReduceOps.SUM:BinaryOps.ADD, ReduceOps.PROD:BinaryOps.MUL, ReduceOps.MAX:BinaryOps.MAX}

# https://en.wikipedia.org/wiki/Identity_element
def identity_element(op:BinaryOps, dt:DType): return dtypes.as_const({BinaryOps.ADD:0, BinaryOps.MUL:1, BinaryOps.MAX:dtypes.min(dt)}[op], dt)

# the order of these UOps controls the order of the toposort
class UOps(HashEnum):
  # uops that aren't rendered
  SINK = auto()
  """
  Holds `UOps.STORE`. SINK defines the AST for a Kernel.

  - **`dtype`**: `None`
  - **`src`**: `Tuple[UOp, ...]`, Only global STOREs are allowed.
  - **`arg`**: `Optional[KernelInfo]`

  NOTE: `ScheduleItem` ASTs do not have the `KernelInfo` arg, `Kernel` inserts this to the SINK later.
  """
  EXT = auto()
  """
  Holds a single MetaOp. EXT UOps do not need a Kernel.

  - **`dtype`**: Output DType
  - **`src`**: `Tuple[]`
  - **`arg`**: (`MetaOps.CUSTOM | MetaOps.COPY | MetaOps.EMPTY | MetaOps.VIEW`, LazyBuffer arg)
  """
  EXPAND = auto()
  CONTRACT = auto()
  SHAPETRACKER = auto()
  """
  Defines the ShapeTracker for a buffer UOp `UOps.LOAD`, `UOps.STORE` or `UOps.VALID`.

  - **`dtype`**: `None`
  - **`src`**: `Tuple[]`
  - **`arg`**: `ShapeTracker`
  """
  SWIZZLE = auto()
  """
  Swizzle inserts a movement op between a UOp and its children. Because movement ops (reshape, expand, shrink, permute, pad) are not allowed in an AST,
  the scheduler rewrites SWIZZLE by pushing its ShapeTracker through reduceops or elementwise ops to the edges of the graph.

  This movement op can push up to the LOADs and/or down to the STOREs.

  Example:
  ```python
  a = Tensor.empty(32, 32)
  first_reduce = a.sum()
  output = (a + first_reduce).sum()
  ```
  `first_reduce` must broadcast to `(32, 32)` before ADD. We UOp this as:

  ```
  UOp(UOps.ALU, dtypes.int, arg=BinaryOps.ADD, src=(
    UOp(UOps.SWIZZLE, dtypes.int, arg=ShapeTracker(views=(View(shape=(32, 32), strides=(0, 0), offset=0, mask=None, contiguous=False),)), src=(
      UOp(UOps.REDUCE_AXIS, dtypes.int, arg=(BinaryOps.ADD, (0, 1)), src=(
        UOp(UOps.LOAD, dtypes.int, arg=None, src=(
          x3:=UOp(UOps.DEFINE_GLOBAL, PtrDType(dtypes.int), arg=1, src=()),
          UOp(UOps.SHAPETRACKER, None, arg=ShapeTracker(views=(View(shape=(32, 32), strides=(32, 1), offset=0, mask=None, contiguous=True),)), src=()),)),)),)),
    UOp(UOps.LOAD, dtypes.int, arg=None, src=(
       x3,
      UOp(UOps.SHAPETRACKER, None, arg=ShapeTracker(views=(View(shape=(32, 32), strides=(32, 1), offset=0, mask=None, contiguous=True),)), src=()),)),))
  ```

  The scheduler rewrites this by pushing the expand in SWIZZLE through the reduce, to the LOAD:

  ```diff
  UOp(UOps.ALU, dtypes.int, arg=BinaryOps.ADD, src=(
  -   UOp(UOps.SWIZZLE, dtypes.int, arg=ShapeTracker(views=(View(shape=(32, 32), strides=(0, 0), offset=0, mask=None, contiguous=False),)), src=(
  -     UOp(UOps.REDUCE_AXIS, dtypes.int, arg=(BinaryOps.ADD, (0, 1)), src=(
  -       UOp(UOps.LOAD, dtypes.int, arg=None, src=(
  -         x3:=UOp(UOps.DEFINE_GLOBAL, PtrDType(dtypes.int), arg=1, src=()),
  -         UOp(UOps.SHAPETRACKER, None, arg=ShapeTracker(views=(View(shape=(32, 32), strides=(32, 1), offset=0, mask=None, contiguous=True),)), src=()),)),)),)),
  +   UOp(UOps.REDUCE_AXIS, dtypes.int, arg=(BinaryOps.ADD, (2, 3)), src=(
  +     UOp(UOps.LOAD, dtypes.int, arg=None, src=(
  +       x2:=UOp(UOps.DEFINE_GLOBAL, PtrDType(dtypes.int), arg=1, src=()),
  +       UOp(UOps.SHAPETRACKER, None, arg=ShapeTracker(views=(View(shape=(32, 32, 32, 32), strides=(0, 0, 32, 1), offset=0, mask=None, contiguous=False),)), src=()),)),)),
    UOp(UOps.LOAD, dtypes.int, arg=None, src=(
  -      x3,
  -     UOp(UOps.SHAPETRACKER, None, arg=ShapeTracker(views=(View(shape=(32, 32), strides=(32, 1), offset=0, mask=None, contiguous=True),)), src=()),)),))
  +      x2,
  +     UOp(UOps.SHAPETRACKER, None, arg=ShapeTracker(views=(View(shape=(32, 32, 1, 1), strides=(32, 1, 0, 0), offset=0, mask=None, contiguous=True),)), src=()),)),))

  ```

  NOTE: Pushing a SWIZZLE through a reduce changes the axis.

  NOTE: Pushing a SWIZZLE changes the output shape of that UOp. We have to reshape every other adjacent node. eg. reshape of the second LOAD to `(32, 32, 1, 1)` above.

  - **`dtype`**: Output DType
  - **`src`**: `Tuple[UOp]`, a single UOp to swizzle.
  - **`arg`**: ShapeTracker
  """ # noqa E501
  DEFINE_GLOBAL = auto()
  DEFINE_VAR = auto()
  DEFINE_LOCAL = auto()
  DEFINE_ACC = auto()
  CONST = auto()
  """
  Defines a single scalar constant value.

  - **`dtype`**: The scalar DType of the value.

  - **`src`**: `Tuple[]`

  - **`arg`**: The value.
  """
  VALID = auto()
  """
  This is the first argument in a masked CONST.

  - **`dtype`**: `dtypes.bool`
  - **`src`**:
    `Tuple[UOp]`
      - UOps.SHAPETRACKER
  - **`arg`**: `None`

  A masked CONST is defined as `valid.where(value, 0)`.
  """
  SPECIAL = auto()
  NOOP = auto()
  GEP = auto()
  # math ops
  CAST = auto()
  """
  - **`dtype`**: The casted scalar DType
  - **`src`**: `Tuple[UOp]`
  - **`arg`**: `None`
  """
  BITCAST = auto()
  """
  - **`dtype`**: The bitcasted scalar DType
  - **`src`**: `Tuple[UOp]`
  - **`arg`**: `None`
  """
  VECTORIZE = auto()
  """
  - **`dtype`**: The upcasted vector DType
  - **`src`**: `Tuple[UOp, ...]`
  - **`arg`**: `None`

  NOTE: Length of sources must match `dtype.count`
  """
  ALU = auto()
  """
  - **`dtype`**: Output DType
  - **`src`**: `Tuple[UOp] | Tuple[UOp, UOp] | Tuple[UOp, UOp, UOp]`
  - **`arg`**: `UnaryOps | BinaryOps | TernaryOps`
  """
  REDUCE = auto()
  REDUCE_AXIS = auto()
  """
  - **`dtype`**: Output DType
  - **`src`**: Input to reduce `Tuple[UOp]`
  - **`arg`**: `(BinaryOps.ADD | BinaryOps.MUL | BinaryOps.MAX, Tuple[int, ...])`
  """
  WMMA = auto()
  # memory/assignment ops
  LOAD = auto()
  """
  - **`dtype`**: Output DType
  - **`src`**:

    The scheduler and Kernel create LOADs with a SHAPETRACKER uop in src.

    - Normal LOAD: `Tuple[UOp, UOp]`
      - Buffer UOp `UOps.DEFINE_GLOBAL`.
      - SHAPETRACKER UOp.

    - Local LOAD: `Tuple[UOp, UOp, UOp]`
      - Buffer UOp `UOps.DEFINE_LOCAL`.
      - SHAPETRACKER UOp.
      - Local UOps.STORE to the same local buffer. We will barrier this later.

    The Lowerer replaces the SHAPETRACKER with an indexing uop and gates the LOAD if needed.

    - Normal LOAD: `Tuple[UOp, UOp]`
      - Buffer UOp `UOps.DEFINE_GLOBAL`.
      - Indexing UOp, can only return `dtypes.int32`.
    - Gated LOAD: `Tuple[UOp, UOp, UOp, UOp]`
      - Buffer UOp `UOps.DEFINE_GLOBAL`.
      - Indexing UOp, can only return `dtypes.int32`.
      - Gate UOp, can only return `dtypes.bool`.
      - Value if gate is `False`, can only be a `UOps.CONST` with arg 0, 0.0 or `False`.
    - Barriered LOAD: `Tuple[UOp, UOp, UOp, UOp]`
      - Buffer UOp `UOps.DEFINE_LOCAL`.
      - Indexing UOp, can only return `dtypes.int32`.
      - Gate UOp, can only return `dtypes.bool`.
      - Barrier UOp `UOps.BARRIER`.
  - **`arg`**: `None`
  """
  STORE = auto()
  """
  - **`dtype`**: `None`
  - **`src`**:

    Similar to LOAD, the scheduler and Kernel create STOREs with a SHAPETRACKER uop in src:

    - Buffer UOp `UOps.DEFINE_GLOBAL` or `UOps.DEFINE_LOCAL`.
    - SHAPETRACKER UOp.
    - Value to store.

    The Lowerer replaces the SHAPETRACKER with an indexing uop and gates the STORE if needed.

    - Normal STORE: `Tuple[UOp, UOp, UOp]`
      - Buffer UOp `UOps.DEFINE_GLOBAL` or `UOps.DEFINE_LOCAL`.
      - Indexing UOp, can only return `dtypes.int32`.
      - Value to store.
    - Gated STORE: `Tuple[UOp, UOp, UOp, UOp]`
      - Buffer UOp `UOps.DEFINE_GLOBAL` or `UOps.DEFINE_LOCAL`.
      - Indexing UOp, can only return `dtypes.int32`.
      - Value to store.
      - Gate UOp, can only return `dtypes.bool`. We rewrite this to an IF block in the end.
  - **`arg`**: `None`
  """
  ASSIGN = auto()
  # control flow ops
  BARRIER = auto()
  """
  Inserts a warp sync between local stores and local loads.

  - **`dtype`**: `None`
  - **`src`**: `Tuple[UOp, ...]`, Only local STOREs are allowed.
  - **`arg`**: `None`
  """
  IF = auto()
  """
  Gates a single STORE to global memory. The IF block could also contain additional UOps the STORE depends on.

  - **`dtype`**: `None`
  - **`src`**:
    `Tuple[UOp, UOp]`
      - Gate UOp, can only return `dtypes.bool`
      - The second UOp starts the gate block; All of its children are gated until the final STORE.
  - **`arg`**: `None`

  For example, a local reduce must only run on one thread.

  The STORE's IF gate:
  ```
  UOp(UOps.IF, src=(
    UOp(UOps.ALU, dtypes.bool, (...), BinaryOps.CMPNE),
    UOp(UOps.BARRIER, None, (...))))
  ```
  The kernel:
  ```
  barrier(CLK_LOCAL_MEM_FENCE);
  if (lidx0!=1) {
    int acc1 = 0;
    for (int ridx1 = 0; ridx1 < 16; ridx1++) {
      int val1 = temp1[ridx1];
      acc1 = (acc1+val1);
    }
    data0[0] = acc1;
  }
  ```
  """
  RANGE = auto()
  # ops that are not graph nodes
  ENDRANGE = auto()
  ENDIF = auto()

BUFFER_UOPS = {UOps.LOAD, UOps.STORE, UOps.CONST}

END_FOR_UOP = {UOps.IF:(UOps.STORE, UOps.ENDIF), UOps.RANGE:(UOps.ASSIGN, UOps.ENDRANGE)}

@dataclass(frozen=True, eq=False)
class UOp(MathTrait):
  op: UOps
  dtype: DType = dtypes.void
  src: Tuple[UOp, ...] = tuple()
  arg: Any = None
  @functools.cached_property
  def st(self) -> Optional[ShapeTracker]:
    from tinygrad.shape.shapetracker import ShapeTracker
    if self.op in {UOps.DEFINE_LOCAL, UOps.DEFINE_GLOBAL}: return None
    if self.op in BUFFER_UOPS: return self.st_arg
    if self.op in {UOps.SHAPETRACKER, UOps.SWIZZLE}: return self.arg
    src_sts = [x.st for x in self.src if x.st is not None]
    assert all_same([x.shape for x in src_sts]), f"UOp parents must have the same shape {self} {[x.shape for x in src_sts]}"
    return ShapeTracker.from_shape(src_sts[0].reduce(self.arg[1])) if self.op is UOps.REDUCE_AXIS else src_sts[0]
  @functools.cached_property
  def cmp_tuple(self) -> Tuple[int, Any, Optional[DType], Tuple[UOp, ...]]:
    # NOTE: this sort of DEFINE_VAR shouldn't have to be here. only for PTX
    if self.op is UOps.DEFINE_VAR: arg = self.arg[0]
    elif self.op is UOps.ALU: arg = self.arg.value
    elif self.op is UOps.CONST: arg = (self.arg,) if not isinstance(self.arg, tuple) else self.arg
    else: arg = self.arg
    return (self.op.value, arg, self.dtype, self.src)
  def __lt__(self, x:UOp): return self.cmp_tuple < x.cmp_tuple
  @functools.cached_property
  def key(self) -> bytes:
    return hashlib.sha256(str((self.op, self.dtype, self.arg)).encode() + b"".join([s.key for s in self.src])).digest()
  def __repr__(self): return pretty_print(self, lambda x: f"{type(self).__name__}({x.op}, {x.dtype}, arg={x.argstr()}, src=(%s))")
  def argstr(self):
    return f'({", ".join(map(str, self.arg))})' if self.op is UOps.REDUCE_AXIS else repr(self.arg) if isinstance(self.arg, Variable) else self.arg
  def commutative(self) -> bool:
    return (self.op is UOps.ALU and \
      self.arg in {BinaryOps.ADD, BinaryOps.MUL, BinaryOps.MAX, BinaryOps.CMPNE, BinaryOps.XOR, BinaryOps.AND, BinaryOps.OR})
  # *** uop syntactic sugar
  @property
  def st_loc(self) -> int: return 0 if self.op is UOps.CONST else 1
  @property
  def st_arg(self) -> ShapeTracker:
    assert self.op in BUFFER_UOPS, f"st_arg called on {self.op}"
    ret = self.src[self.st_loc]
    assert ret.op is UOps.SHAPETRACKER, f"st_arg trying to return {ret}"
    return ret.arg
  def sink(self, *srcs): return UOp(UOps.SINK, dtypes.void, (self,)+srcs)
  def swizzle(self, st:ShapeTracker): return UOp(UOps.SWIZZLE, self.dtype, (self,), st)
  def cast(self, dtype=None): return type(self)(UOps.CAST, dtype, (self,))
  def bitcast(self, dtype=None): return type(self)(UOps.BITCAST, dtype, (self,))
  def gep(self, i:Union[Tuple[int, ...], int]):
    return type(self)(UOps.GEP,
      (self.dtype.scalar().vec(len(i)) if isinstance(i, tuple) else self.dtype.scalar()) if self.dtype is not None else None, (self,), i)
  def const_like(self, b:ConstType|Variable): return type(self).const(self.dtype, b)
  @classmethod
  @functools.lru_cache(None)
  def const(cls, dtype:Optional[DType], b:ConstType|Variable): return cls._const(dtype, b)
  @classmethod
  def _const(cls, dtype:Optional[DType], b:ConstType|Variable):
    # TODO: fix dtype of b.max after Variable is just an UOp
<<<<<<< HEAD
    if isinstance(b, Variable): return cls(UOps.DEFINE_VAR, dtype, arg=(b.expr, cls.const(dtypes.int, b.min), cls.const(dtypes.int, cast(int,b.max))))
    return cls(UOps.CONST, dtype, arg=dtypes.as_const(b, dtype) if dtype is not None else b)
=======
    if isinstance(b, Variable): return cls(UOps.DEFINE_VAR, dtype, arg=(b.expr, cls.const(dtypes.int, b.min), cls.const(dtypes.int, cast(int,b.max)))) # type: ignore
    if dtype is not None and dtype != (sdtype := dtype.scalar()):
      return cls(UOps.VECTORIZE, dtype, src=tuple(cls(UOps.CONST, sdtype, arg=dtypes.as_const(b, sdtype)) for _ in range(dtype.count)))
    return cls(UOps.CONST, dtype, arg=dtypes.as_const(b, dtype) if dtype is not None else b) # type: ignore
>>>>>>> a17ea533
  def alu(self, arg, *src:UOp):
    out_dtype = (self, *src)[-1].dtype
    if arg in {BinaryOps.CMPLT, BinaryOps.CMPNE} and out_dtype is not None:
      out_dtype = dtypes.bool.vec(out_dtype.count) if out_dtype.count > 1 else dtypes.bool
    return type(self)(UOps.ALU, out_dtype, (self,)+src, arg)
  @classmethod
  def load(cls, *src:UOp, dtype:Optional[DType]=None): return cls(UOps.LOAD, dtype, src) # type: ignore
  @classmethod
  def store(cls, *src:UOp): return cls(UOps.STORE, dtypes.void, src)
  @functools.cached_property
  def parents(self) -> Dict[UOp, None]: return {**{x:None for x in self.src}, **{k:None for x in self.src for k in x.parents.keys()}}
  @property  # parents with self
  def sparents(self) -> Dict[UOp, None]: return {**self.parents, self:None}
  @functools.cached_property
  def full_shape(self) -> Tuple[sint, ...]:
    if self.op is UOps.SHAPETRACKER: return self.arg.shape
    # NOTE: UOps.DEFINE_GLOBAL and UOps.DEFINE_LOCAL don't have shape
    return tuple(max(x) for x in zip(*[x.full_shape for x in self.src if x.op not in {UOps.DEFINE_GLOBAL, UOps.DEFINE_LOCAL}]))
  def vars(self) -> Set[UOp]: return set([x for x in self.sparents if x.op is UOps.DEFINE_VAR])
  def variables(self) -> List[Variable]:
    st_vars: List[Set[Variable]] = [x.st_arg.vars() for x in self.sparents if x.op in BUFFER_UOPS]
    return sorted(set.union(*st_vars, [Variable(x.arg[0], x.arg[1].arg, x.arg[2].arg) for x in self.vars()]), key=lambda v: v.expr)
  def const_factor(self) -> int:
    """largest known int that divides self"""
    if self.op is UOps.CONST: return math.gcd(*self.arg) if isinstance(self.arg, tuple) else self.arg
    if self.op is UOps.ALU:
      if self.arg is BinaryOps.ADD: return math.gcd(self.src[0].const_factor(), self.src[1].const_factor())
      if self.arg is BinaryOps.MUL: return self.src[0].arg if self.src[0].op is UOps.CONST else self.src[1].arg if self.src[1].op is UOps.CONST else 1
    return 1
  def divides(self, v) -> Optional[UOp]:
    if v==1: return self
    if self.op is UOps.CONST: return self.const_like(self.arg//v) if self.arg%v == 0 else None
    if self.op is UOps.ALU:
      if self.arg is BinaryOps.ADD: return d0+d1 if (d0:=self.src[0].divides(v)) is not None and (d1:=self.src[1].divides(v)) is not None else None
      if self.arg is BinaryOps.MUL:
        if (d0:=self.src[0].divides(v)) is not None: return d0 * self.src[1]
        if (d1:=self.src[1].divides(v)) is not None: return self.src[0] * d1
    return None # generic None if we aren't sure
  @property
  def vmin(self) -> ConstType: return self._min_max[0]
  @property
  def vmax(self) -> ConstType: return self._min_max[1]
  @functools.cached_property
  def _min_max(self) -> Tuple[ConstType, ConstType]:
    # NOTE: returned UOp is assumed to be CONST
    if self.op is UOps.DEFINE_VAR and self.arg:
      return self.arg[1].arg, self.arg[2].arg if self.arg[2].op is UOps.CONST else dtypes.max(self.dtype)
    if self.op is UOps.RANGE: return self.src[0].vmin, (self.src[1]-1).vmax
    if self.op is UOps.EXPAND: return min(x.vmin for x in self.src), max(x.vmax for x in self.src)
    # TODO: UOps.SPECIAL is UOps.DEFINE_VAR
<<<<<<< HEAD
    if self.op is UOps.SPECIAL: return 0, self.arg[1]-1 if isinstance(self.arg[1], int) else dtypes.max(cast(DType, self.dtype))
    if self.op is UOps.CONST: return (min(self.arg), max(self.arg)) if isinstance(self.arg, tuple) else (self.arg, self.arg)
    if self.op is UOps.ALU and cast(DType, self.dtype).count == 1:
=======
    if self.op is UOps.SPECIAL: return 0, self.arg[1]-1 if isinstance(self.arg[1], int) else dtypes.max(self.dtype)
    if self.op is UOps.CONST: return self.arg, self.arg
    if self.op is UOps.ALU and self.dtype.count == 1:
>>>>>>> a17ea533
      s0,s1 = [cast(UOp, self.src[i] if i < len(self.src) else None) for i in range(2)]
      if self.arg is BinaryOps.ADD: return s0.vmin+s1.vmin, s0.vmax+s1.vmax
      if self.arg is BinaryOps.MUL:
        # both are non-positive
        if (s0.vmax <= 0 and s1.vmax <= 0): return s0.vmax*s1.vmax, s0.vmin*s1.vmin
        # at lease one is non-negative
        if (s0.vmin >= 0 or s1.vmin >= 0):
          Lmin, Lmax = (s0.vmin, s0.vmax) if s1.vmin >= 0 else (s0.vmax, s0.vmin)
          Rmin, Rmax = (s1.vmin, s1.vmax) if s0.vmin >= 0 else (s1.vmax, s1.vmin)
          return Lmin*Rmin, Lmax*Rmax
      if self.arg is BinaryOps.MOD and s1.vmin > 0: return 0, s1.vmax-1
      if self.arg is BinaryOps.IDIV and s1.op is UOps.CONST:
        if s1.arg > 0: return s0.vmin//s1.arg, s0.vmax//s1.arg
        if s1.arg < 0: return -(s0.vmax//-s1.arg), -(s0.vmin//-s1.arg)
      if self.arg is BinaryOps.MAX: return max(s0.vmin, s1.vmin), max(s0.vmax, s1.vmax)
      if self.arg is BinaryOps.CMPLT: return (s0.vmax<s1.vmin, s0.vmin<s1.vmax)
    return dtypes.min(self.dtype), dtypes.max(self.dtype)

@dataclass(frozen=True)
class KernelInfo:
  local_dims: int = 0           # number of local dimensions  (this is remapping RANGE to SPECIAL)
  upcasted: int = 0             # count that are upcasted     (this is remapping RANGE to EXPAND)
  dont_use_locals: bool = False # don't use local indexing

# ***** ops in python *****

def hook_overflow(dv, fxn):
  def wfxn(*args):
    try: return fxn(*args)
    except OverflowError: return dv
  return wfxn

python_alu: Dict[Op, Callable]  = {
  UnaryOps.LOG2: lambda x: math.log2(x) if x > 0 else -math.inf if x == 0 else math.nan, UnaryOps.EXP2: hook_overflow(math.inf, lambda x: 2**x),
  UnaryOps.SQRT: lambda x: math.sqrt(x) if x >= 0 else math.nan, UnaryOps.RECIP: lambda x: 1/x if x != 0 else math.copysign(math.inf, x),
  UnaryOps.SIN: lambda x: math.sin(x) if not math.isinf(x) else math.nan,
  BinaryOps.SHR: operator.rshift, BinaryOps.SHL: operator.lshift, BinaryOps.MUL: operator.mul, BinaryOps.ADD: operator.add,
  BinaryOps.XOR: operator.xor, BinaryOps.MAX: max, BinaryOps.CMPNE: operator.ne, BinaryOps.CMPLT: operator.lt,
  BinaryOps.OR: operator.or_, BinaryOps.AND: operator.and_,
  BinaryOps.MOD: lambda x,y: abs(int(x))%abs(int(y))*(1,-1)[x<0], BinaryOps.IDIV: lambda x,y: abs(x)//abs(y)*(1,-1)[x*y<0] if y != 0 else x*math.inf,
  TernaryOps.MULACC: lambda x,y,z: (x*y)+z, TernaryOps.WHERE: lambda x,y,z: y if x else z}

def truncate_fp16(x):
  try: return struct.unpack("@e", struct.pack("@e", float(x)))[0]
  except OverflowError: return math.copysign(math.inf, x)

truncate: Dict[DType, Callable] = {dtypes.bool: bool,
  # TODO: bfloat16
  dtypes.float16: truncate_fp16, dtypes.float32: lambda x: ctypes.c_float(x).value, dtypes.float64: lambda x: ctypes.c_double(x).value,
  dtypes.uint8: lambda x: ctypes.c_uint8(x).value, dtypes.uint16: lambda x: ctypes.c_uint16(x).value,
  dtypes.uint32: lambda x: ctypes.c_uint32(x).value, dtypes.uint64: lambda x: ctypes.c_uint64(x).value,
  dtypes.int8: lambda x: ctypes.c_int8(x).value, dtypes.int16: lambda x: ctypes.c_int16(x).value, dtypes.int32: lambda x: ctypes.c_int32(x).value \
      if isinstance(x,int) else x, dtypes.int64: lambda x: ctypes.c_int64(x).value}

def exec_alu(op:Op, dtype:DType, operands):
  if dtype.count > 1:
    return tuple([exec_alu(op, dtype.scalar(), [x[i] if isinstance(x, tuple) else x for x in operands]) for i in range(dtype.count)])
  return truncate.get(dtype, lambda x: x)(python_alu[op](*operands))

def uop_alu_resolve(u:UOp) -> sint:
  if u.op is UOps.CONST: return u.arg
  if u.op is UOps.DEFINE_VAR: return Variable(u.arg[0], u.arg[1].arg, u.arg[2].arg)
  if u.op is UOps.ALU: return exec_alu(u.arg, u.dtype, tuple(map(uop_alu_resolve, u.src)))
  raise RuntimeError(f"ALU resolve fail @ {u.op}")

# ***** uop type spec *****

def type_verify(uops):
  for u in uops:
    uop, arg, src, dtype = u.op, u.arg, u.src, u.dtype
    if uop is UOps.DEFINE_LOCAL: assert isinstance(dtype, PtrDType), f"invalid dtype for local buffer {dtype}"
    if uop is UOps.DEFINE_GLOBAL: assert isinstance(dtype, (PtrDType, ImageDType)), f"invalid dtype for global buffer {dtype}"
    if isinstance(dtype, ImageDType): assert uop is UOps.DEFINE_GLOBAL, f"{uop} can't be image"
    if uop is UOps.SHAPETRACKER: assert len(src) == 0, f"SHAPETRACKER must only define a ShapeTracker arg {uop}"
    if uop is UOps.REDUCE_AXIS: assert isinstance(arg, tuple) and len(arg) == 2 and arg[0] in BinaryOps, f"invalid arg for REDUCE_AXIS {arg}"
    if uop in {UOps.CONST, UOps.DEFINE_ACC}:
      if uop is UOps.CONST:
        assert dtype is not None and dtype == dtype.scalar(), f"consts must be scalar, got {dtype}"
        # TODO: intermediate CONST of Variable is DEFINE_VAR
        assert (isinstance(arg, Variable) and u.src) or (type(arg) is type(dtypes.as_const(arg, dtype))), f"type of {arg=} does not match {dtype}"
      if uop is UOps.DEFINE_ACC: assert dtype != dtypes.void and src[0].dtype == dtype, f"dtype mismatch {src[0].dtype=} != {dtype=}"
    if uop in {UOps.CAST, UOps.BITCAST, UOps.VECTORIZE}: assert arg is None and dtype != dtypes.void # type is the output type, not an arg
    if uop is UOps.CAST: assert dtype.count == 1 and len(src) == 1
    if uop is UOps.VECTORIZE:
      assert dtype.count > 1 and len(src) == dtype.count, f"dtype vectorization mismatch {dtype.count=} != {len(src)=}"
      assert all(dtype == x.dtype.vec(len(src)) for x in src), f"{dtype=} must be {src[0].dtype.vec(len(src))}"
    if uop is UOps.LOAD and len(src) > 3 and src[3].op is UOps.ALU: assert src[3].dtype == dtypes.bool and src[2].dtype == dtype
    if uop is UOps.GEP: assert dtype == src[0].dtype.scalar(), f"GEP of {src[0].dtype=} should be {src[0].dtype.scalar()} != {dtype}"
    if uop is UOps.IF: assert dtype == dtypes.void and len(src) == 2 and src[0].dtype == dtypes.bool
    if uop is UOps.VALID: assert dtype == dtypes.bool and len(src) == 1 and src[0].op is UOps.SHAPETRACKER and arg is None
    if uop is UOps.STORE:
      assert dtype == dtypes.void, f"{uop} dtype must be void, got {dtype}"
      if len(src) == 4: assert src[3].dtype == dtypes.bool or src[3].op is UOps.IF, f"bad gate {src[3]}"
    if uop is UOps.ALU:
      if arg in UnaryOps: assert dtype == src[0].dtype, f"{arg} dtype mismatch {dtype=} != {src[0].dtype=}"
      elif arg in {BinaryOps.CMPLT, BinaryOps.CMPNE}:
        bd = dtypes.bool.vec(dtype.count) if dtype.count != 1 else dtypes.bool
        assert dtype == bd, f"{arg} output dtype mismatch {dtype=} != {bd=}"
        assert src[0].dtype == src[1].dtype, f"{arg} dtype mismatch {dtype=} != {src[0].dtype=} != {src[1].dtype=}"
      elif arg is BinaryOps.IDIV:
        assert dtypes.is_int(src[0].dtype) and dtypes.is_int(src[1].dtype), f"input dtype is not int {src[0].dtype=}, {src[1].dtype=}"
        assert dtypes.is_int(dtype), f"output dtype is not int {dtype=}"
      elif arg in {BinaryOps.SHL, BinaryOps.SHR}:
        # the distance to shift isn't typechecked
        assert dtype == src[0].dtype, f"{arg} dtype mismatch {dtype=} != {src[0].dtype=}"
      elif arg in BinaryOps: assert dtype == src[0].dtype == src[1].dtype, f"{arg} dtype mismatch {dtype=} != {src[0].dtype=} != {src[1].dtype=}"
      elif arg == TernaryOps.WHERE:
        bd = dtypes.bool.vec(dtype.count) if dtype.count != 1 else dtypes.bool
        assert src[0].dtype == bd, f"{arg} selector dtype mismatch {src[0].dtype=} != {bd}"
        assert dtype == src[1].dtype == src[2].dtype, f"{arg} choice dtype mismatch {dtype=} != {src[1].dtype=} != {src[2].dtype=}"

# ***** uop helpers *****

def print_uops(uops:List[UOp]):
  for i,u in enumerate(uops):
    formatted_parents = [uops.index(x) if x.op is not UOps.CONST else f"{x.arg}" for x in u.src]
    print(f"{i:4d} {str(u.op):20s}: {str(u.dtype):25s} " f"{str(formatted_parents):32s} {u.arg}")

def flops_mem(uops:List[UOp], ignore_indexing=False) -> Tuple[sint, sint]:
  flops: sint = 0
  mem: sint = 0
  mults: sint = 1
  mult_stack: List[sint] = []
  dont_count: Set[UOp] = set()
  if ignore_indexing:
    for u in uops:
      if u.op is UOps.LOAD:
        dont_count = dont_count.union(u.src[1].sparents)
        if len(u.src) > 3: dont_count = dont_count.union(u.src[2].sparents)
      elif u.op is UOps.STORE:
        dont_count = dont_count.union(u.src[1].sparents)
        if len(u.src) > 3: dont_count = dont_count.union(u.src[3].sparents)
      elif u.op is UOps.IF:
        dont_count = dont_count.union(u.src[0].sparents)
  for u in uops:
    if u.op is UOps.RANGE:
      mult_stack.append(mults)
      mults *= uop_alu_resolve(u.src[1] - u.src[0])
    elif u.op is UOps.ENDRANGE:
      mults = mult_stack.pop(-1)
    elif u.op is UOps.SPECIAL:
      mults *= u.arg[1] # NOTE: we don't push to the mult_stack here, you can't end these
    elif u.op is UOps.LOAD:
      mem += u.dtype.itemsize * mults
    elif u.op is UOps.STORE:
      mem += u.src[2].dtype.itemsize * mults
    elif u.op is UOps.ALU and u not in dont_count:
      flops += (mults * (2 if u.arg == TernaryOps.MULACC else 1)) * u.dtype.count
    elif u.op is UOps.WMMA and u not in dont_count:
      flops += 2 * prod(u.arg[1]) // u.arg[5] * mults
  return flops, mem

# ***** pattern matcher *****

def get_location() -> Tuple[str, int]:
  frm = sys._getframe(1)
  # no matchers in ops.py, find the real frame
  while (frm.f_code.co_filename.split('/')[-1] in {"rewrite.py", "ops.py", '<string>'}) and frm.f_back is not None: frm = frm.f_back
  return frm.f_code.co_filename, frm.f_lineno
@functools.lru_cache(None)
def lines(fn) -> List[str]: return open(fn).readlines()

@dataclass(frozen=True, eq=False, repr=False)  # reuse repr from UOp
class NOp(UOp):
  name: Optional[str] = None
  # NOTE: this is fine because None dtype in NOp means any dtype is valid.
  dtype: Optional[DType] = None # type: ignore
  src: Tuple[NOp, ...] = tuple()
  allow_any_len: bool = False
  location: Tuple[str, int] = field(default_factory=get_location)

  @staticmethod
  @functools.lru_cache(None)
  def var(name:Optional[str]=None, dtype:Optional[DType]=None): return NOp(UOps.NOOP, dtype=dtype, name=name)
  @staticmethod
  @functools.lru_cache(None)
  def cvar(name:Optional[str]=None, dtype:Optional[DType]=None): return NOp(UOps.CONST, dtype=dtype, name=name)

  # this is needed so NOp has a different cache
  @classmethod
  @functools.lru_cache(None)
  def const(cls, dtype:Optional[DType], b:ConstType|Variable): return cls._const(dtype, b)

  @functools.cached_property
  def upat(self:NOp) -> UPat:
    return UPat(name=self.name, dtype=self.dtype, location=self.location) if self.op is UOps.NOOP else \
      UPat(self.op, self.arg, (list if self.commutative() else tuple)([src.upat for src in self.src]) or None, self.name,
           self.dtype, self.allow_any_len, location=self.location)

class UPat:
  def __init__(self, op:Optional[Union[UOps, Set[UOps]]]=None, arg:Any=None, src:Optional[Union[Tuple[UPat, ...], List[UPat], UPat]]=None,
               name:Optional[str]=None, dtype:Optional[Union[DType, Set[DType]]]=None, allow_any_len:bool=False, location=None,
               custom_early_reject:Optional[Set[Tuple[UOps, Any]]]=None):
    self.op: Optional[Tuple[UOps, ...]] = None if op is None else (tuple(op) if isinstance(op, set) else (op,))
    self.dtype: Optional[Tuple[DType, ...]] = None if dtype is None else (tuple(dtype) if isinstance(dtype, set) else (dtype,))
    self.arg, self.name = arg, name
    self.in_src = src
    self.src: Any = None

    # try all permutations if it's a list
    if isinstance(src, list): self.src = list(itertools.permutations(src)) if not all_same(src) else [src]
    # only one if it's a tuple
    elif isinstance(src, tuple): self.src = [src]
    # repeat if it's a UPat
    elif isinstance(src, UPat): self.src = [itertools.repeat(src)]

    self.allowed_len: int = 0 if allow_any_len or isinstance(src, UPat) or src is None else len(src)
    self.location = location or get_location()

    if custom_early_reject is not None: self.early_reject = custom_early_reject
    else:
      upat_match = [self.in_src] if isinstance(self.in_src, UPat) else ([] if self.in_src is None else self.src[0])
      self.early_reject = set((pp.op[0], pp.arg) for pp in upat_match if pp.op is not None and len(pp.op) == 1)

  def printable(self:UPat) -> str:
    try:
      return lines(self.location[0])[self.location[1]-1].strip()
    except FileNotFoundError:
      return "<missing>"
  def __repr__(self):
    def rep(x):
      form = "UPat(%s, %s, name=%s, dtype=%s, allow_any_len=%s, src=%s)"
      return form % (None if x.op is None else ('(%s)'%', '.join(map(str, x.op))), x.arg, repr(x.name),
        set(x.dtype) if x.dtype else None, x.allowed_len == 0, "[%s]" if x.src and len(x.src)>1 else "(%s)")
    return pretty_print(self, rep, srcfn=lambda x:None if x.src is None else [next(x.src[0])] if isinstance(x.src[0], itertools.repeat) else x.src[0])

def _match(uop:UOp, pat:UPat, store:Dict[str, UOp]) -> List[Dict[str, UOp]]:
  if (pat.name is not None and store.setdefault(pat.name, uop) is not uop) or \
     (pat.dtype is not None and uop.dtype not in pat.dtype) or \
     (pat.arg is not None and pat.arg != uop.arg) or \
     (pat.op is not None and uop.op not in pat.op) or \
     (pat.allowed_len != 0 and len(uop.src) != pat.allowed_len): return []
  if pat.src is None: return [store]
  res: List[Dict[str, UOp]] = []
  for vp in pat.src:
    new_stores = [store.copy()]
    for uu, vv in zip(uop.src, vp): new_stores = [rstore for nstore in new_stores for rstore in _match(uu, vv, nstore)]
    res.extend(new_stores)
  return res

class PatternMatcher:
  def __init__(self, patterns:Sequence[Tuple[Union[UPat, NOp], Callable]]):
    self.patterns = [(p.upat if isinstance(p, NOp) else p, fxn) for p,fxn in patterns]
    self.pdict: DefaultDict[Tuple[UOps, Any], List[Tuple[UPat, Callable, Set]]] = defaultdict(list)
    # uop is required, arg is optional
    for p,fxn in self.patterns:
      assert p.op is not None
      for uop in p.op: self.pdict[(uop, p.arg)].append((p, fxn, p.early_reject))

  @functools.lru_cache(None)  # pylint: disable=method-cache-max-size-none
  def __add__(self, more:PatternMatcher): return PatternMatcher(self.patterns+more.patterns)

  def rewrite(self, uop:UOp) -> Optional[UOp]:
    ler = set([(u.op, u.arg) for u in uop.src] + [(u.op, None) for u in uop.src])
    for p,fxn,early_reject in itertools.chain(self.pdict[(uop.op, uop.arg)], self.pdict[(uop.op, None)]):
      if not early_reject.issubset(ler): continue
      if (matches := _match(uop, p, {})) and (ret:=fxn(**matches[0])) is not None: return ret # NOTE: if it returns None, we keep trying to match
    return None

# *** tracking pattern matcher ***

TRACK_MATCH_STATS = getenv("TRACK_MATCH_STATS", 0)
match_stats:Dict[UPat, List[Union[int, float]]] = dict()
class TrackedPattenMatcher(PatternMatcher):
  def __init__(self, patterns:List[Tuple[Union[UPat, NOp], Callable]]):
    super().__init__(patterns)
    for p,_ in self.patterns:
      if p not in match_stats: match_stats[p] = [0,0,0.0,0.0]

  def rewrite(self, uop:UOp) -> Optional[UOp]:
    ret = None
    ler = set([(u.op, u.arg) for u in uop.src] + [(u.op, None) for u in uop.src])
    for p,fxn,early_reject in itertools.chain(self.pdict[(uop.op, uop.arg)], self.pdict[(uop.op, None)]):
      st = time.perf_counter()
      if not early_reject.issubset(ler):
        match_stats[p][2] += time.perf_counter()-st
        continue
      match_stats[p][1] += 1
      if (matches := _match(uop, p, {})) and (ret:=fxn(**matches[0])) is not None:
        match_stats[p][0] += 1
        match_stats[p][2] += (et:=time.perf_counter()-st)
        match_stats[p][3] += et
        if TRACK_MATCH_STATS >= 2: print(f"{et*1e6:7.2f} us -- ", p.printable())
        return ret # NOTE: if it returns None, we keep trying to match
      match_stats[p][2] += time.perf_counter()-st
    return None

if TRACK_MATCH_STATS:
  PatternMatcher = TrackedPattenMatcher  # type: ignore
  import atexit
  @atexit.register
  def print_match_stats():
    ret = [0,0,0.0,0.0]
    for k,v in sorted(list(match_stats.items()), key=lambda x: x[1][2]):
      loc_str = f"{k.location[0].split('/')[-1]}:{k.location[1]}"
      if getenv("UPAT_FILE", loc_str) not in loc_str: continue
      print(f"{v[0]:6d} / {v[1]:7d} -- {v[3]*1000.:9.2f} / {v[2]*1000.:9.2f} ms -- {loc_str:15s}", k.printable())
      ret = [x+y for x,y in zip(ret, v)]
    print(f"{ret[0]:6d} / {ret[1]:7d} -- {ret[3]*1000.:9.2f} / {ret[2]*1000.:9.2f} ms -- TOTAL")

# *** simple graph rewrite engine ***

class RewriteContext:
  def __init__(self, pm):
    self.pm: PatternMatcher = pm
    self.nodes: Dict[Tuple, UOp] = {}
    self.replace: Dict[UOp, UOp] = {}
  def rewrite(self, n:UOp) -> UOp:
    if rn := self.replace.get(n): return rn
    replace_source = (n.op, n.dtype, new_src:=tuple(self.rewrite(y) for y in n.src), n.arg)
    if found := self.nodes.get(replace_source): self.replace[n] = found
    else:
      x = UOp(*replace_source) if new_src != n.src else n
      self.nodes[replace_source] = self.replace[n] = found = self.rewrite(new_x) if (new_x := self.pm.rewrite(x)) else x
    return found
def graph_rewrite(sink:UOp, pm:PatternMatcher) -> UOp: return RewriteContext(pm).rewrite(sink)<|MERGE_RESOLUTION|>--- conflicted
+++ resolved
@@ -393,15 +393,8 @@
   @classmethod
   def _const(cls, dtype:Optional[DType], b:ConstType|Variable):
     # TODO: fix dtype of b.max after Variable is just an UOp
-<<<<<<< HEAD
-    if isinstance(b, Variable): return cls(UOps.DEFINE_VAR, dtype, arg=(b.expr, cls.const(dtypes.int, b.min), cls.const(dtypes.int, cast(int,b.max))))
-    return cls(UOps.CONST, dtype, arg=dtypes.as_const(b, dtype) if dtype is not None else b)
-=======
     if isinstance(b, Variable): return cls(UOps.DEFINE_VAR, dtype, arg=(b.expr, cls.const(dtypes.int, b.min), cls.const(dtypes.int, cast(int,b.max)))) # type: ignore
-    if dtype is not None and dtype != (sdtype := dtype.scalar()):
-      return cls(UOps.VECTORIZE, dtype, src=tuple(cls(UOps.CONST, sdtype, arg=dtypes.as_const(b, sdtype)) for _ in range(dtype.count)))
     return cls(UOps.CONST, dtype, arg=dtypes.as_const(b, dtype) if dtype is not None else b) # type: ignore
->>>>>>> a17ea533
   def alu(self, arg, *src:UOp):
     out_dtype = (self, *src)[-1].dtype
     if arg in {BinaryOps.CMPLT, BinaryOps.CMPNE} and out_dtype is not None:
@@ -452,15 +445,9 @@
     if self.op is UOps.RANGE: return self.src[0].vmin, (self.src[1]-1).vmax
     if self.op is UOps.EXPAND: return min(x.vmin for x in self.src), max(x.vmax for x in self.src)
     # TODO: UOps.SPECIAL is UOps.DEFINE_VAR
-<<<<<<< HEAD
-    if self.op is UOps.SPECIAL: return 0, self.arg[1]-1 if isinstance(self.arg[1], int) else dtypes.max(cast(DType, self.dtype))
+    if self.op is UOps.SPECIAL: return 0, self.arg[1]-1 if isinstance(self.arg[1], int) else dtypes.max(self.dtype)
     if self.op is UOps.CONST: return (min(self.arg), max(self.arg)) if isinstance(self.arg, tuple) else (self.arg, self.arg)
-    if self.op is UOps.ALU and cast(DType, self.dtype).count == 1:
-=======
-    if self.op is UOps.SPECIAL: return 0, self.arg[1]-1 if isinstance(self.arg[1], int) else dtypes.max(self.dtype)
-    if self.op is UOps.CONST: return self.arg, self.arg
     if self.op is UOps.ALU and self.dtype.count == 1:
->>>>>>> a17ea533
       s0,s1 = [cast(UOp, self.src[i] if i < len(self.src) else None) for i in range(2)]
       if self.arg is BinaryOps.ADD: return s0.vmin+s1.vmin, s0.vmax+s1.vmax
       if self.arg is BinaryOps.MUL:
